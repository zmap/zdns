--- conflicted
+++ resolved
@@ -18,47 +18,6 @@
 )
 
 var typeNames = map[uint16]string{
-<<<<<<< HEAD
-	dns.TypeNone:    "None",
-	dns.TypeA:       "A",
-	dns.TypeNS:      "NS",
-	dns.TypeMD:      "MD",
-	dns.TypeMF:      "MF",
-	dns.TypeCNAME:   "CNAME",
-	dns.TypeSOA:     "SOA",
-	dns.TypeMB:      "MB",
-	dns.TypeMG:      "MG",
-	dns.TypeMR:      "MR",
-	dns.TypeNULL:    "NULL",
-	dns.TypePTR:     "PTR",
-	dns.TypeHINFO:   "HINFO",
-	dns.TypeMINFO:   "MINFO",
-	dns.TypeMX:      "MX",
-	dns.TypeTXT:     "TXT",
-	dns.TypeRP:      "RP",
-	dns.TypeAFSDB:   "AFSDB",
-	dns.TypeX25:     "X25",
-	dns.TypeISDN:    "ISDN",
-	dns.TypeRT:      "RT",
-	dns.TypeNSAPPTR: "NSAPPTR",
-	dns.TypeSIG:     "SIG",
-	dns.TypeKEY:     "KEY",
-	dns.TypePX:      "PX",
-	dns.TypeGPOS:    "GPOS",
-	dns.TypeAAAA:    "AAAA",
-	dns.TypeLOC:     "LOC",
-	dns.TypeNXT:     "NXT",
-	dns.TypeEID:     "EID",
-	dns.TypeNIMLOC:  "NIMLOC",
-	dns.TypeSRV:     "SRV",
-	dns.TypeATMA:    "ATMA",
-	dns.TypeNAPTR:   "NAPTR",
-	dns.TypeKX:      "KX",
-	dns.TypeCERT:    "CERT",
-	dns.TypeDNAME:   "DNAME",
-	dns.TypeOPT:     "OPT",
-	//dns.TypeAPL:        "APL",
-=======
 	dns.TypeNone:       "None",
 	dns.TypeA:          "A",
 	dns.TypeNS:         "NS",
@@ -97,7 +56,6 @@
 	dns.TypeCERT:       "CERT",
 	dns.TypeDNAME:      "DNAME",
 	dns.TypeOPT:        "OPT",
->>>>>>> 087fa68d
 	dns.TypeDS:         "DS",
 	dns.TypeSSHFP:      "SSHFP",
 	dns.TypeRRSIG:      "RRSIG",
@@ -1255,19 +1213,11 @@
 
 func (s *Lookup) DoMiekgLookup(name string) (interface{}, []interface{}, zdns.Status, error) {
 	if s.DNSType == dns.TypePTR {
-<<<<<<< HEAD
-		//var err error
-		name, _ = dns.ReverseAddr(name)
-		//if err != nil {
-		//	return res, zdns.STATUS_ILLEGAL_INPUT, err
-		//}
-=======
 		var err error
 		name, err = dns.ReverseAddr(name)
 		if err != nil {
 			return nil, nil, zdns.STATUS_ILLEGAL_INPUT, err
 		}
->>>>>>> 087fa68d
 		name = name[:len(name)-1]
 	}
 	if s.Factory.IterativeResolution {
