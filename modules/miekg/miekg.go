package miekg

import (
	"errors"
	"net"
	"strings"
	"sync"
	"time"

	log "github.com/Sirupsen/logrus"

	"github.com/miekg/dns"
	"github.com/zmap/zdns"
	"github.com/zmap/zdns/cachehash"
)

type Answer struct {
	Ttl    uint32 `json:"ttl,omitempty"`
	Type   string `json:"type,omitempty"`
	Name   string `json:"name,omitempty"`
	Answer string `json:"answer,omitempty"`
}

type MXAnswer struct {
	Ttl        uint32 `json:"ttl,omitempty"`
	Type       string `json:"type,omitempty"`
	Name       string `json:"name,omitempty"`
	Answer     string `json:"answer,omitempty"`
	Preference uint16 `json:"preference"`
}

type DNSFlags struct {
	Response           bool `json:"response"`
	Opcode             int  `json:"opcode"`
	Authoritative      bool `json:"authoritative"`
	Truncated          bool `json:"truncated"`
	RecursionDesired   bool `json:"recursion_desired"`
	RecursionAvailable bool `json:"recursion_available"`
	Authenticated      bool `json:"authenticated"`
	CheckingDisabled   bool `json:"checking_disabled"`
	ErrorCode          int  `json:"error_code"`
}

// result to be returned by scan of host
type Result struct {
	Answers     []interface{} `json:"answers"`
	Additional  []interface{} `json:"additionals"`
	Authorities []interface{} `json:"authorities"`
	Protocol    string        `json:"protocol"`
	Flags       DNSFlags      `json:"flags"`
}

// Helpers

func dotName(name string) string {
	return strings.Join([]string{name, "."}, "")
}

func ParseAnswer(ans dns.RR) interface{} {
	var retv Answer
	if a, ok := ans.(*dns.A); ok {
		retv = Answer{Ttl: a.Hdr.Ttl, Type: dns.Type(a.Hdr.Rrtype).String(), Name: a.Hdr.Name, Answer: a.A.String()}
	} else if aaaa, ok := ans.(*dns.AAAA); ok {
		retv = Answer{Ttl: aaaa.Hdr.Ttl, Type: dns.Type(aaaa.Hdr.Rrtype).String(), Name: aaaa.Hdr.Name, Answer: aaaa.AAAA.String()}
	} else if cname, ok := ans.(*dns.CNAME); ok {
		retv = Answer{Ttl: cname.Hdr.Ttl, Type: dns.Type(cname.Hdr.Rrtype).String(), Name: cname.Hdr.Name, Answer: cname.Target}
	} else if dname, ok := ans.(*dns.DNAME); ok {
		retv = Answer{Ttl: dname.Hdr.Ttl, Type: dns.Type(dname.Hdr.Rrtype).String(), Name: dname.Hdr.Name, Answer: dname.Target}
	} else if txt, ok := ans.(*dns.TXT); ok {
		retv = Answer{Ttl: txt.Hdr.Ttl, Type: dns.Type(txt.Hdr.Rrtype).String(), Name: txt.Hdr.Name, Answer: strings.Join(txt.Txt, "\n")}
	} else if ns, ok := ans.(*dns.NS); ok {
		retv = Answer{Ttl: ns.Hdr.Ttl, Type: dns.Type(ns.Hdr.Rrtype).String(), Name: ns.Hdr.Name, Answer: ns.Ns}
	} else if ptr, ok := ans.(*dns.PTR); ok {
		retv = Answer{Ttl: ptr.Hdr.Ttl, Type: dns.Type(ptr.Hdr.Rrtype).String(), Name: ptr.Hdr.Name, Answer: ptr.Ptr}
	} else if spf, ok := ans.(*dns.SPF); ok {
		retv = Answer{Ttl: spf.Hdr.Ttl, Type: dns.Type(spf.Hdr.Rrtype).String(), Name: spf.Hdr.Name, Answer: spf.String()}

	} else if mx, ok := ans.(*dns.MX); ok {
		return MXAnswer{
			Ttl:        mx.Hdr.Ttl,
			Type:       dns.Type(mx.Hdr.Rrtype).String(),
			Name:       mx.Hdr.Name,
			Answer:     mx.Mx,
			Preference: mx.Preference,
		}
	} else if caa, ok := ans.(*dns.CAA); ok {
		return struct {
			Ttl   uint32 `json:"ttl"`
			Type  string `json:"type"`
			Tag   string `json:"tag"`
			Value string `json:"value"`
			Flag  uint8  `json:"flag"`
		}{
			Ttl:   caa.Hdr.Ttl,
			Type:  dns.Type(caa.Hdr.Rrtype).String(),
			Tag:   caa.Tag,
			Value: caa.Value,
			Flag:  caa.Flag,
		}
	} else if soa, ok := ans.(*dns.SOA); ok {
		return struct {
			Ttl     uint32 `json:"ttl"`
			Type    string `json:"type"`
			Name    string `json:"name"`
			Ns      string `json:"ns"`
			Mbox    string `json:"mbox"`
			Serial  uint32 `json:"serial"`
			Refresh uint32 `json:"refresh"`
			Retry   uint32 `json:"retry"`
			Expire  uint32 `json:"expire"`
			Minttl  uint32 `json:"min_ttl"`
		}{
			Ttl:     soa.Hdr.Ttl,
			Type:    dns.Type(soa.Hdr.Rrtype).String(),
			Name:    soa.Hdr.Name,
			Ns:      strings.TrimSuffix(soa.Ns, "."),
			Mbox:    soa.Mbox,
			Serial:  soa.Serial,
			Refresh: soa.Refresh,
			Retry:   soa.Retry,
			Expire:  soa.Expire,
			Minttl:  soa.Minttl,
		}
	} else {
		return struct {
			Type     string `json:"type"`
			Unparsed dns.RR `json:"unparsed_rr"`
		}{
			Type:     dns.Type(ans.Header().Rrtype).String(),
			Unparsed: ans,
		}
	}
	retv.Name = strings.TrimSuffix(retv.Name, ".")
	return retv
}

func TranslateMiekgErrorCode(err int) zdns.Status {
	return zdns.Status(dns.RcodeToString[err])
}

// ZDNS Module

type GlobalLookupFactory struct {
	zdns.BaseGlobalLookupFactory
	IterativeCache cachehash.CacheHash
	CacheMutex     sync.RWMutex
}

func (s *GlobalLookupFactory) Initialize(c *zdns.GlobalConf) error {
	s.GlobalConf = c
	s.IterativeCache.Init(c.CacheSize)
	return nil
}

func (s *GlobalLookupFactory) AddCachedAuthority(name string, authorities []string, ttl int) error {
	return nil
}

func (s *GlobalLookupFactory) GetCachedAuthority(name string) ([]string, error) {
	var retv []string
	return retv, nil
}

type RoutineLookupFactory struct {
	Client              *dns.Client
	TCPClient           *dns.Client
	Retries             int
	MaxDepth            int
	Timeout             time.Duration
	IterativeResolution bool
	DNSType             uint16
}

func (s *RoutineLookupFactory) Initialize(c *zdns.GlobalConf) {
	s.Client = new(dns.Client)
	s.Client.Timeout = c.Timeout

	s.TCPClient = new(dns.Client)
	s.TCPClient.Net = "tcp"
	s.TCPClient.Timeout = c.Timeout

	s.Timeout = c.Timeout
	s.Retries = c.Retries
	s.MaxDepth = c.MaxDepth
	s.IterativeResolution = c.IterativeResolution
}

type Lookup struct {
	zdns.BaseLookup

	Factory    *RoutineLookupFactory
	DNSType    uint16
	Prefix     string
	NameServer string
}

func (s *Lookup) Initialize(nameServer string, dnsType uint16, factory *RoutineLookupFactory) error {
	s.Factory = factory
	s.NameServer = nameServer
	s.DNSType = dnsType
	return nil
}

func (s *Lookup) doLookup(dnsType uint16, name string, nameServer string, recursive bool) (Result, zdns.Status, error) {
	res := Result{Answers: []interface{}{}, Authorities: []interface{}{}, Additional: []interface{}{}}

	m := new(dns.Msg)
	m.SetQuestion(dotName(name), dnsType)
	m.RecursionDesired = recursive

	useTCP := false
	res.Protocol = "udp"

	r, _, err := s.Factory.Client.Exchange(m, nameServer)
	if err == dns.ErrTruncated {
		if s.Factory.TCPClient == nil {
			return res, zdns.STATUS_TRUNCATED, err
		}
		r, _, err = s.Factory.TCPClient.Exchange(m, nameServer)
		useTCP = true
		res.Protocol = "tcp"
	}
	if err != nil || r == nil {
		if nerr, ok := err.(net.Error); ok {
			if nerr.Timeout() {
				return res, zdns.STATUS_TIMEOUT, nil
			} else if nerr.Temporary() {
				return res, zdns.STATUS_TEMPORARY, err
			}
		}
		return res, zdns.STATUS_ERROR, err
	}
	if r.Rcode == dns.RcodeBadTrunc && !useTCP {
		r, _, err = s.Factory.TCPClient.Exchange(m, s.NameServer)
	}
	if err != nil || r == nil {
		return res, zdns.STATUS_ERROR, err
	}
	if r.Rcode != dns.RcodeSuccess {
		return res, TranslateMiekgErrorCode(r.Rcode), nil
	}

	res.Flags.Response = r.Response
	res.Flags.Opcode = r.Opcode
	res.Flags.Authoritative = r.Authoritative
	res.Flags.Truncated = r.Truncated
	res.Flags.RecursionDesired = r.RecursionDesired
	res.Flags.RecursionAvailable = r.RecursionAvailable
	res.Flags.Authenticated = r.AuthenticatedData
	res.Flags.CheckingDisabled = r.CheckingDisabled
	res.Flags.ErrorCode = r.Rcode

	for _, ans := range r.Answer {
		inner := ParseAnswer(ans)
		if inner != nil {
			res.Answers = append(res.Answers, inner)
		}
	}
	for _, ans := range r.Extra {
		inner := ParseAnswer(ans)
		if inner != nil {
			res.Additional = append(res.Additional, inner)
		}
	}
	for _, ans := range r.Ns {
		inner := ParseAnswer(ans)
		if inner != nil {
			res.Authorities = append(res.Authorities, inner)
		}
	}
	return res, zdns.STATUS_NOERROR, nil
}

func (s *Lookup) retryingLookup(dnsType uint16, name string, nameServer string, recursive bool) (Result, zdns.Status, error) {
	origTimeout := s.Factory.Client.Timeout
	for i := 0; i < s.Factory.Retries; i++ {
		result, status, err := s.doLookup(dnsType, name, nameServer, recursive)
		if (status != zdns.STATUS_TIMEOUT && status != zdns.STATUS_TEMPORARY) || i+1 == s.Factory.Retries {
			s.Factory.Client.Timeout = origTimeout
			s.Factory.TCPClient.Timeout = origTimeout
			return result, status, err
		}
		s.Factory.Client.Timeout = 2 * s.Factory.Client.Timeout
		s.Factory.TCPClient.Timeout = 2 * s.Factory.TCPClient.Timeout
	}
	panic("loop must return")
}

func (s *Lookup) extractAdditionals(res Result) map[string][]Answer {
	if len(res.Authorities) == 0 {
		// this is a lost cause.
		return nil
	}
	// most reasonable servers will include the A or AAAA record for a DNS
	// server in the additionals. Put all into a hash table that we can check
	// when we iterate over the records in the authorities section
	searchSet := make(map[string][]Answer)
	for _, a := range res.Additional {
		ans, ok := a.(Answer)
		if !ok {
			continue
		}
		if ans.Type == "A" {
			name := dotName(ans.Name)
			searchSet[name] = append(searchSet[name], ans)
		}
	}
	return searchSet
}

func (s *Lookup) extractAuthority(searchSet map[string][]Answer, authority interface{}) (string, zdns.Status) {
	// check if we have the IP address for any of the authorities
	ans, ok := authority.(Answer)
	if !ok {
		return "", zdns.STATUS_SERVFAIL
	}

	if ip, ok := searchSet[ans.Answer]; ok {
		server := strings.TrimSuffix(ip[0].Answer, ".") + ":53"
		return server, zdns.STATUS_NOERROR
	}

	// nothing was found. we need to lookup the A record for one of the NS servers. Quit once
	// we've found one.
	server := strings.TrimSuffix(ans.Answer, ".")
	res, status, _ := s.iterativeLookup(dns.TypeA, server, s.NameServer, 0)
	if status == zdns.STATUS_NOERROR {
		for _, inner_a := range res.Answers {
			inner_ans, ok := inner_a.(Answer)
			if !ok {
				continue
			}
			if inner_ans.Type == "A" {
				server := strings.TrimSuffix(inner_ans.Answer, ".") + ":53"
				return server, zdns.STATUS_NOERROR
			}
		}
	}
	return "", zdns.STATUS_SERVFAIL
}

func makeDepthPadding(depth int) string {
	return strings.Repeat("  ", depth)
}

<<<<<<< HEAD
func debugReverseLookup(name string) string {
	nameServerNoPort := strings.Split(name, ":")[0]
	nameServers, err := net.LookupAddr(nameServerNoPort)
	if err == nil && len(nameServers) > 0 {
		return strings.TrimSuffix(nameServers[0], ".")
	}
	return "unknown"
}

func debugExtractAuthorityInput(result Result, depth int) {
=======
func (s *Lookup) iterateOnAuthorities(dnsType uint16, name string, depth int, result Result) (Result, zdns.Status, error) {

>>>>>>> 13376ed9
	log.Debug(makeDepthPadding(depth+1), "-> authorities found. will attempt to extract IP of an authority")
	log.Debug(makeDepthPadding(depth+1), "   Intput to extract authorities: ")
	log.Debug(makeDepthPadding(depth+1), "    - Authorities:")
	for _, elem := range result.Authorities {
		log.Debug(makeDepthPadding(depth+1), "      - ", elem)
	}
	log.Debug(makeDepthPadding(depth+1), "    - Additionals:")
	for _, elem := range result.Additional {
		log.Debug(makeDepthPadding(depth+1), "      - ", elem)
	}
<<<<<<< HEAD
=======

	if len(result.Authorities) == 0 {
		var r Result
		return r, zdns.STATUS_SERVFAIL, nil
	}

	searchSet := s.extractAdditionals(result)
	for _, elem := range result.Authorities {
		// XXX log stuff
		ns, ns_status := s.extractAuthority(searchSet, elem)
		log.Debug(makeDepthPadding(depth+1), "   Output from extract authorities: ", ns)
		if ns_status != zdns.STATUS_NOERROR {
			// XXX Log stuff
			continue
		}
		r, status, err := s.iterativeLookup(dnsType, name, ns, depth+1)
		if ns_status != zdns.STATUS_NOERROR {
			// XXX Log stuff
			continue
		}
		return r, status, err
	}
	var r Result
	return r, zdns.STATUS_ERROR, errors.New("could not find authoritative name server")
>>>>>>> 13376ed9
}

func (s *Lookup) iterativeLookup(dnsType uint16, name string, nameServer string, depth int) (Result, zdns.Status, error) {
	if log.GetLevel() == log.DebugLevel {
		log.Debug(makeDepthPadding(depth), "iterative lookup for ", name, " (", dnsType, ") against ", nameServer, " (", debugReverseLookup(nameServer), ")")
	}
	if depth > s.Factory.MaxDepth {
		var r Result
		return r, zdns.STATUS_ERROR, errors.New("Max recursion depth reached")
	}
	result, status, err := s.retryingLookup(dnsType, name, nameServer, false)
	if status != zdns.STATUS_NOERROR {
		log.Debug(makeDepthPadding(depth+1), "-> error occurred during lookup")
		return result, status, err
	} else if result.Flags.Authoritative == true {
		log.Debug(makeDepthPadding(depth+1), "-> authoritative response found")
		return result, status, err
	} else if len(result.Answers) != 0 {
		log.Debug(makeDepthPadding(depth+1), "-> answers found")
		return result, status, err
	} else if len(result.Authorities) != 0 {
<<<<<<< HEAD
		debugExtractAuthorityInput(result, depth)
		ns, ns_status, _ := s.extractAuthority(result)
		log.Debug(makeDepthPadding(depth+1), "   Output from extract authorities: ", ns)
		if ns_status != zdns.STATUS_NOERROR {
			var r Result
			return r, zdns.STATUS_ERROR, errors.New("could not find authoritative name server")
		}
		return s.iterativeLookup(dnsType, name, ns, depth+1)
=======
		return s.iterateOnAuthorities(dnsType, name, depth, result)
>>>>>>> 13376ed9
	} else {
		return result, zdns.STATUS_ERROR, errors.New("NOERROR record without any answers or authorities")
	}
}

func (s *Lookup) DoMiekgLookup(name string) (interface{}, zdns.Status, error) {
	if s.Factory.IterativeResolution {
		return s.iterativeLookup(s.DNSType, name, s.NameServer, 0)
	} else {
		return s.retryingLookup(s.DNSType, name, s.NameServer, true)
	}
}

func (s *Lookup) DoTxtLookup(name string) (string, zdns.Status, error) {
	res, status, err := s.DoLookup(name)
	if status != zdns.STATUS_NOERROR {
		return "", status, err
	}
	if parsedResult, ok := res.(Result); ok {
		for _, a := range parsedResult.Answers {
			ans, _ := a.(Answer)
			if strings.HasPrefix(ans.Answer, s.Prefix) {
				return ans.Answer, zdns.STATUS_NOERROR, err
			}
		}
	}
	return "", zdns.STATUS_NO_RECORD, nil
}<|MERGE_RESOLUTION|>--- conflicted
+++ resolved
@@ -319,7 +319,6 @@
 		server := strings.TrimSuffix(ip[0].Answer, ".") + ":53"
 		return server, zdns.STATUS_NOERROR
 	}
-
 	// nothing was found. we need to lookup the A record for one of the NS servers. Quit once
 	// we've found one.
 	server := strings.TrimSuffix(ans.Answer, ".")
@@ -343,7 +342,6 @@
 	return strings.Repeat("  ", depth)
 }
 
-<<<<<<< HEAD
 func debugReverseLookup(name string) string {
 	nameServerNoPort := strings.Split(name, ":")[0]
 	nameServers, err := net.LookupAddr(nameServerNoPort)
@@ -354,10 +352,6 @@
 }
 
 func debugExtractAuthorityInput(result Result, depth int) {
-=======
-func (s *Lookup) iterateOnAuthorities(dnsType uint16, name string, depth int, result Result) (Result, zdns.Status, error) {
-
->>>>>>> 13376ed9
 	log.Debug(makeDepthPadding(depth+1), "-> authorities found. will attempt to extract IP of an authority")
 	log.Debug(makeDepthPadding(depth+1), "   Intput to extract authorities: ")
 	log.Debug(makeDepthPadding(depth+1), "    - Authorities:")
@@ -368,14 +362,13 @@
 	for _, elem := range result.Additional {
 		log.Debug(makeDepthPadding(depth+1), "      - ", elem)
 	}
-<<<<<<< HEAD
-=======
-
+}
+
+func (s *Lookup) iterateOnAuthorities(dnsType uint16, name string, depth int, result Result) (Result, zdns.Status, error) {
 	if len(result.Authorities) == 0 {
 		var r Result
 		return r, zdns.STATUS_SERVFAIL, nil
 	}
-
 	searchSet := s.extractAdditionals(result)
 	for _, elem := range result.Authorities {
 		// XXX log stuff
@@ -394,7 +387,6 @@
 	}
 	var r Result
 	return r, zdns.STATUS_ERROR, errors.New("could not find authoritative name server")
->>>>>>> 13376ed9
 }
 
 func (s *Lookup) iterativeLookup(dnsType uint16, name string, nameServer string, depth int) (Result, zdns.Status, error) {
@@ -416,18 +408,7 @@
 		log.Debug(makeDepthPadding(depth+1), "-> answers found")
 		return result, status, err
 	} else if len(result.Authorities) != 0 {
-<<<<<<< HEAD
-		debugExtractAuthorityInput(result, depth)
-		ns, ns_status, _ := s.extractAuthority(result)
-		log.Debug(makeDepthPadding(depth+1), "   Output from extract authorities: ", ns)
-		if ns_status != zdns.STATUS_NOERROR {
-			var r Result
-			return r, zdns.STATUS_ERROR, errors.New("could not find authoritative name server")
-		}
-		return s.iterativeLookup(dnsType, name, ns, depth+1)
-=======
 		return s.iterateOnAuthorities(dnsType, name, depth, result)
->>>>>>> 13376ed9
 	} else {
 		return result, zdns.STATUS_ERROR, errors.New("NOERROR record without any answers or authorities")
 	}
