--- conflicted
+++ resolved
@@ -1162,13 +1162,8 @@
 	return r, trace, zdns.STATUS_ERROR, errors.New("could not find authoritative name server")
 }
 
-<<<<<<< HEAD
-func (s *Lookup) iterativeLookup(dnsType uint16, dnsClass uint16, name string,
-	nameServer string, depth int, layer string, trace []interface{}) (Result, []interface{}, zdns.Status, error) {
-=======
 func (s *Lookup) iterativeLookup(dnsType uint16, dnsClass uint16, name string, nameServer string,
 	depth int, layer string, trace []interface{}) (Result, []interface{}, zdns.Status, error) {
->>>>>>> 087fa68d
 	//
 	if log.GetLevel() == log.DebugLevel {
 		//s.VerboseLog((depth), "iterative lookup for ", name, " (", dnsType, ") against ", nameServer, " (", debugReverseLookup(nameServer), ") layer ", layer)
