--- conflicted
+++ resolved
@@ -58,7 +58,6 @@
 	var domain string
 	var waiting []*dns.Token
 	prefix := s.Factory.Factory.GlobalConf.NamePrefix
-	iterations := 0
 	for {
 		switch typ := record.RR.(type) {
 		case *dns.NS:
@@ -68,7 +67,6 @@
 		default:
 			return nil, zdns.STATUS_NO_OUTPUT, nil
 		}
-<<<<<<< HEAD
 		if strings.Count(record.RR.Header().Name, ".") < 2 {
 			return nil, zdns.STATUS_NO_OUTPUT, nil
 		}
@@ -103,49 +101,18 @@
 		s.Factory.Factory.GlueLock.Unlock()
 		if ok {
 			result, status, err = LookupHelper(domain, locations, lookup.(*alookup.Lookup))
-			if status == zdns.STATUS_SUCCESS && err == nil {
-=======
-	}
-	if !proceed {
-		return nil, zdns.STATUS_NO_OUTPUT, nil
-	}
-	//First pass looking for a nameserver we know the IP for
-	var result interface{}
-	var status zdns.Status
-	var err error
-	s.Factory.Factory.GlueLock.RLock()
-	if locations, ok := (*s.Factory.Factory.Glue)[nameserver]; ok {
-		result, status, err = LookupHelper(domain, locations, lookup.(*alookup.Lookup))
-		if status == zdns.STATUS_NOERROR && err == nil {
-			s.Factory.Factory.GlueLock.RUnlock()
-			notify <- false
-			return result, status, err
-		}
-	}
-	s.Factory.Factory.GlueLock.RUnlock()
-	//Second pass performing lookups to find a nameserver
-	s.Factory.Factory.GlueLock.Lock()
-	if _, ok := (*s.Factory.Factory.Glue)[nameserver]; !ok {
-		result, status, err = lookup.(*alookup.Lookup).DoLookup(nameserver[0 : len(nameserver)-1])
-		if status == zdns.STATUS_NOERROR && err == nil {
-			addresses := append(result.(alookup.Result).IPv4Addresses, result.(alookup.Result).IPv6Addresses...)
-			(*s.Factory.Factory.Glue)[nameserver] = addresses
-			result, status, err = LookupHelper(domain, addresses, lookup.(*alookup.Lookup))
 			if status == zdns.STATUS_NOERROR && err == nil {
-				s.Factory.Factory.GlueLock.Unlock()
-				notify <- false
->>>>>>> b542f064
 				return result, status, err
 			}
 		} else {
 			result, status, err = lookup.(*alookup.Lookup).DoLookup(nameserver[0 : len(nameserver)-1])
-			if status == zdns.STATUS_SUCCESS && err == nil {
+			if status == zdns.STATUS_NOERROR && err == nil {
 				addresses := append(result.(alookup.Result).IPv4Addresses, result.(alookup.Result).IPv6Addresses...)
 				s.Factory.Factory.GlueLock.Lock()
 				s.Factory.Factory.GlueCache.Add(nameserver, addresses)
 				s.Factory.Factory.GlueLock.Unlock()
 				result, status, err = LookupHelper(domain, addresses, lookup.(*alookup.Lookup))
-				if status == zdns.STATUS_SUCCESS && err == nil {
+				if status == zdns.STATUS_NOERROR && err == nil {
 					return result, status, err
 				}
 			}
@@ -168,7 +135,6 @@
 			s.Factory.Factory.CHmu.Unlock()
 			return nil, status, err
 		}
-		iterations++
 	}
 	return nil, zdns.STATUS_NO_OUTPUT, nil
 }
@@ -216,7 +182,6 @@
 	if err != nil {
 		return err
 	}
-<<<<<<< HEAD
 	s.Hash = new(cachehash.CacheHash)
 	s.GlueCache = new(cachehash.CacheHash)
 	cacheSize := c.Threads * s.CacheFactor
@@ -224,19 +189,6 @@
 	s.GlueCache.Init(cacheSize)
 	if s.GlueFilePath == "" {
 		s.GlueFilePath = c.InputFilePath
-=======
-	s.CacheHash = new(cachehash.CacheHash)
-	s.CacheHash.Init(cacheSize)
-	s.Manager = CallbackManager{c, nil}
-	if c.OutputFilePath == "" || c.OutputFilePath == "-" {
-		s.Manager.OutputFile = os.Stdout
-	} else {
-		var err error
-		s.Manager.OutputFile, err = os.OpenFile(c.OutputFilePath, os.O_WRONLY|os.O_APPEND, 0666)
-		if err != nil {
-			log.Fatal("unable to open output file:", err.Error())
-		}
->>>>>>> b542f064
 	}
 	return s.ParseGlue(s.GlueFilePath)
 }
