/*
 * ZDNS Copyright 2016 Regents of the University of Michigan
 *
 * Licensed under the Apache License, Version 2.0 (the "License"); you may not
 * use this file except in compliance with the License. You may obtain a copy
 * of the License at http://www.apache.org/licenses/LICENSE-2.0
 *
 * Unless required by applicable law or agreed to in writing, software
 * distributed under the License is distributed on an "AS IS" BASIS,
 * WITHOUT WARRANTIES OR CONDITIONS OF ANY KIND, either express or
 * implied. See the License for the specific language governing
 * permissions and limitations under the License.
 */

package main

import (
	"flag"
	"os"
	"regexp"
	"runtime"
	"strings"
	"time"
	"io/ioutil"

	"github.com/miekg/dns"
	log "github.com/sirupsen/logrus"
	"github.com/zmap/zdns"
	_ "github.com/zmap/zdns/modules/alookup"
	_ "github.com/zmap/zdns/modules/axfr"
	_ "github.com/zmap/zdns/modules/dmarc"
	_ "github.com/zmap/zdns/modules/miekg"
	_ "github.com/zmap/zdns/modules/mxlookup"
	_ "github.com/zmap/zdns/modules/nslookup"
	_ "github.com/zmap/zdns/modules/spf"

	_ "github.com/zmap/zdns/iohandlers/file"
)

func main() {

	var gc zdns.GlobalConf
	// global flags relevant to every lookup module
	flags := flag.NewFlagSet("flags", flag.ExitOnError)
	flags.IntVar(&gc.Threads, "threads", 1000, "number of lightweight go threads")
	flags.IntVar(&gc.GoMaxProcs, "go-processes", 0, "number of OS processes (GOMAXPROCS)")
	flags.StringVar(&gc.NamePrefix, "prefix", "", "name to be prepended to what's passed in (e.g., www.)")
	flags.BoolVar(&gc.AlexaFormat, "alexa", false, "is input file from Alexa Top Million download")
	flags.BoolVar(&gc.IterativeResolution, "iterative", false, "Perform own iteration instead of relying on recursive resolver")
	flags.StringVar(&gc.InputFilePath, "input-file", "-", "names to read")
	flags.StringVar(&gc.OutputFilePath, "output-file", "-", "where should JSON output be saved")
	flags.StringVar(&gc.MetadataFilePath, "metadata-file", "", "where should JSON metadata be saved")
	flags.StringVar(&gc.LogFilePath, "log-file", "", "where should JSON logs be saved")

	flags.StringVar(&gc.ResultVerbosity, "result-verbosity", "normal", "Sets verbosity of each output record. Options: short, normal, long, trace")
	flags.StringVar(&gc.IncludeInOutput, "include-fields", "", "Comma separated list of fields to additionally output beyond result verbosity. Options: class, protocol, ttl, resolver, flags")

	flags.IntVar(&gc.Verbosity, "verbosity", 3, "log verbosity: 1 (lowest)--5 (highest)")
	flags.IntVar(&gc.Retries, "retries", 1, "how many times should zdns retry query if timeout or temporary failure")
	flags.IntVar(&gc.MaxDepth, "max-depth", 10, "how deep should we recurse when performing iterative lookups")
	flags.IntVar(&gc.CacheSize, "cache-size", 10000, "how many items can be stored in internal recursive cache")
	flags.StringVar(&gc.InputHandler, "input-handler", "file", "handler to input names")
	flags.StringVar(&gc.OutputHandler, "output-handler", "file", "handler to output names")
	flags.BoolVar(&gc.TCPOnly, "tcp-only", false, "Only perform lookups over TCP")
	flags.BoolVar(&gc.UDPOnly, "udp-only", false, "Only perform lookups over UDP")
	servers_string := flags.String("name-servers", "", "List of DNS servers to use. Can be passed as comma-delimited string or via @/path/to/file. If no port is specified, defaults to 53.")
	config_file := flags.String("conf-file", "/etc/resolv.conf", "config file for DNS servers")
	timeout := flags.Int("timeout", 15, "timeout for resolving an individual name")
	iterationTimeout := flags.Int("iteration-timeout", 4, "timeout for resolving a single iteration in an iterative query")
	class_string := flags.String("class", "INET", "DNS class to query. Options: INET, CSNET, CHAOS, HESIOD, NONE, ANY. Default: INET.")
	nanoSeconds := flags.Bool("nanoseconds", false, "Use nanosecond resolution timestamps")
	// allow module to initialize and add its own flags before we parse
	if len(os.Args) < 2 {
		log.Fatal("No lookup module specified. Valid modules: ", zdns.ValidlookupsString())
	}
	gc.Module = strings.ToUpper(os.Args[1])
	factory := zdns.GetLookup(gc.Module)
	if factory == nil {
		flags.Parse(os.Args[1:])
		log.Fatal("Invalid lookup module specified. Valid modules: ", zdns.ValidlookupsString())
	}
	factory.AddFlags(flags)
	flags.Parse(os.Args[2:])
	// Do some basic sanity checking
	// setup global logging
	if gc.LogFilePath != "" {
		f, err := os.OpenFile(gc.LogFilePath, os.O_WRONLY|os.O_CREATE, 0666)
		if err != nil {
			log.Fatalf("Unable to open log file (%s): %s", gc.LogFilePath, err.Error())
		}
		log.SetOutput(f)
	}
	// Translate the assigned verbosity level to a logrus log level.
	switch gc.Verbosity {
	case 1: // Fatal
		log.SetLevel(log.FatalLevel)
	case 2: // Error
		log.SetLevel(log.ErrorLevel)
	case 3: // Warnings  (default)
		log.SetLevel(log.WarnLevel)
	case 4: // Information
		log.SetLevel(log.InfoLevel)
	case 5: // Debugging
		log.SetLevel(log.DebugLevel)
	default:
		log.Fatal("Unknown verbosity level specified. Must be between 1 (lowest)--5 (highest)")
	}
	// complete post facto global initialization based on command line arguments
	gc.Timeout = time.Duration(time.Second * time.Duration(*timeout))
	gc.IterationTimeout = time.Duration(time.Second * time.Duration(*iterationTimeout))
	// class initialization
	switch strings.ToUpper(*class_string) {
	case "INET", "IN":
		gc.Class = dns.ClassINET
	case "CSNET", "CS":
		gc.Class = dns.ClassCSNET
	case "CHAOS", "CH":
		gc.Class = dns.ClassCHAOS
	case "HESIOD", "HS":
		gc.Class = dns.ClassHESIOD
	case "NONE":
		gc.Class = dns.ClassNONE
	case "ANY":
		gc.Class = dns.ClassANY
	default:
		log.Fatal("Unknown record class specified. Valid valued are INET (default), CSNET, CHAOS, HESIOD, NONE, ANY")

	}
	if *servers_string == "" {
		// if we're doing recursive resolution, figure out default OS name servers
		// otherwise, use the set of 13 root name servers
		if gc.IterativeResolution {
			gc.NameServers = zdns.RootServers[:]
		} else {
			ns, err := zdns.GetDNSServers(*config_file)
			if err != nil {
				log.Fatal("Unable to fetch correct name servers:", err.Error())
			}
			gc.NameServers = ns
		}
		gc.NameServersSpecified = false
		log.Info("no name servers specified. will use: ", strings.Join(gc.NameServers, ", "))
	} else {
<<<<<<< HEAD
		ns := strings.Split(*servers_string, ",")
		rePort := regexp.MustCompile(":\\d+$")      // string ends with potential port number
		reV6 := regexp.MustCompile("^([0-9a-f]*:)") // string starts like valid IPv6 address
		for i, s := range ns {
			if !rePort.MatchString(s) {
				ns[i] = s + ":53"
			} else if reV6.MatchString(s) {
				ns[i] = "[" + s + "]:53"
=======
		var ns []string
		if (*servers_string)[0] == '@' {
			filepath := (*servers_string)[1:]
			f, err := ioutil.ReadFile(filepath)
			if err != nil {
				log.Fatalf("Unable to read file (%s): %s", filepath, err.Error())
			}
			if len(f) == 0 {
				log.Fatalf("Emtpy file (%s)", filepath)
			}
			ns = strings.Split(strings.Trim(string(f), "\n"), "\n")
		} else {
			ns = strings.Split(*servers_string, ",")
		}
		for i, s := range ns {
			if !strings.Contains(s, ":") {
				ns[i] = strings.TrimSpace(s) + ":53"
>>>>>>> 53948aa0
			}
		}
		gc.NameServers = ns
		gc.NameServersSpecified = true
	}
	if *nanoSeconds {
		gc.TimeFormat = time.RFC3339Nano
	} else {
		gc.TimeFormat = time.RFC3339
	}
	if gc.GoMaxProcs < 0 {
		log.Fatal("Invalid argument for --go-processes. Must be >1.")
	}
	if gc.GoMaxProcs != 0 {
		runtime.GOMAXPROCS(gc.GoMaxProcs)
	}
	if gc.UDPOnly && gc.TCPOnly {
		log.Fatal("TCP Only and UDP Only are conflicting")
	}
	// Output Groups are defined by a base + any additional fields that the user wants
	groups := strings.Split(gc.IncludeInOutput, ",")
	if gc.ResultVerbosity != "short" && gc.ResultVerbosity != "normal" && gc.ResultVerbosity != "long" && gc.ResultVerbosity != "trace" {
		log.Fatal("Invalid result verbosity. Options: short, normal, long, trace")
	}

	gc.OutputGroups = append(gc.OutputGroups, gc.ResultVerbosity)
	gc.OutputGroups = append(gc.OutputGroups, groups...)

	if len(flags.Args()) > 0 {
		stat, _ := os.Stdin.Stat()
		// If stdin is piped from the terminal, and we havent specified a file, and if we have unparsed args
		// use them for a dig like reslution
		if (stat.Mode()&os.ModeCharDevice) != 0 && gc.InputFilePath == "-" && len(flags.Args()) == 1 {
			gc.PassedName = flags.Args()[0]
		} else {
			log.Fatal("Unused command line flags: ", flags.Args())
		}
	}

	// some modules require multiple passes over a file (this is really just the case for zone files)
	if !factory.AllowStdIn() && gc.InputFilePath == "-" {
		log.Fatal("Specified module does not allow reading from stdin")
	}

	// allow the factory to initialize itself
	if err := factory.Initialize(&gc); err != nil {
		log.Fatal("Factory was unable to initialize:", err.Error())
	}
	// run it.
	if err := zdns.DoLookups(&factory, &gc); err != nil {
		log.Fatal("Unable to run lookups:", err.Error())
	}
	// allow the factory to initialize itself
	if err := factory.Finalize(); err != nil {
		log.Fatal("Factory was unable to finalize:", err.Error())
	}
}<|MERGE_RESOLUTION|>--- conflicted
+++ resolved
@@ -141,16 +141,6 @@
 		gc.NameServersSpecified = false
 		log.Info("no name servers specified. will use: ", strings.Join(gc.NameServers, ", "))
 	} else {
-<<<<<<< HEAD
-		ns := strings.Split(*servers_string, ",")
-		rePort := regexp.MustCompile(":\\d+$")      // string ends with potential port number
-		reV6 := regexp.MustCompile("^([0-9a-f]*:)") // string starts like valid IPv6 address
-		for i, s := range ns {
-			if !rePort.MatchString(s) {
-				ns[i] = s + ":53"
-			} else if reV6.MatchString(s) {
-				ns[i] = "[" + s + "]:53"
-=======
 		var ns []string
 		if (*servers_string)[0] == '@' {
 			filepath := (*servers_string)[1:]
@@ -165,12 +155,12 @@
 		} else {
 			ns = strings.Split(*servers_string, ",")
 		}
+		rePort := regexp.MustCompile(":\\d+$")      // string ends with potential port number
+		reV6 := regexp.MustCompile("^([0-9a-f]*:)") // string starts like valid IPv6 address
 		for i, s := range ns {
-			if !strings.Contains(s, ":") {
-				ns[i] = strings.TrimSpace(s) + ":53"
->>>>>>> 53948aa0
-			}
-		}
+			if !rePort.MatchString(s) {
+				ns[i] = s + ":53"
+			} else if reV6.MatchString(s) {
 		gc.NameServers = ns
 		gc.NameServersSpecified = true
 	}
