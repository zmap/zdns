#!/usr/bin/env python3

import copy
import subprocess
import json
import unittest
import tempfile
import datetime
from dateutil import parser
from ipaddress import ip_address


def recursiveSort(obj):
    def listSort(l):
        assert (type(l) == type(list()))
        new_list = []
        for item in l:
            item = recursiveSort(item)
            new_list.append(item)
        if len(new_list) > 0 and type(new_list[0]) == dict:
            return sorted(new_list, key=lambda x: x["name"])
        else:
            return sorted(new_list)

    def dictSort(d):
        assert (type(d) == type(dict()))
        for key in d:
            d[key] = recursiveSort(d[key])
        return d

    if type(obj) == list:
        return listSort(obj)

    elif type(obj) == dict:
        return dictSort(obj)
    else:
        return obj


class Tests(unittest.TestCase):
    maxDiff = None
    ZDNS_EXECUTABLE = "./zdns"

    def run_zdns_check_failure(self, flags, name, expected_err, executable=ZDNS_EXECUTABLE):
        flags = flags + " --threads=10"
        c = f"echo '{name}' | {executable} {flags}; exit 0"
        o = subprocess.check_output(c, shell=True, stderr=subprocess.STDOUT)
        self.assertEqual(expected_err in o.decode(), True)

    def run_zdns(self, flags, name, executable=ZDNS_EXECUTABLE):
        flags = flags + " --threads=10"
        c = f"echo '{name}' | {executable} {flags}"
        o = subprocess.check_output(c, shell=True)
        return c, json.loads(o.rstrip())

    def run_zdns_multiline(self, flags, names, executable=ZDNS_EXECUTABLE):
        d = tempfile.mkdtemp
        f = "/".join([d, "temp"])
        with open(f) as fd:
            for name in names:
                fd.writeline(name)
        flags = flags + " --threads=10"
        c = f"cat '{f}' | {executable} {flags}"
        o = subprocess.check_output(c, shell=True)
        os.rm(f)
        return c, [json.loads(l.rstrip()) for l in o]

    ROOT_A = {"1.2.3.4", "2.3.4.5", "3.4.5.6"}

    ROOT_A_ANSWERS = [{"type": "A", "class": "IN", "answer": x,
                       "name": "zdns-testing.com"} for x in ROOT_A]

    ROOT_AAAA = {"fd5a:3bce:8713::1", "fde6:9bb3:dbd6::2", "fdb3:ac76:a577::3"}

    ROOT_AAAA_ANSWERS = [{"type": "AAAA", "class": "IN", "answer": x,
                          "name": "zdns-testing.com"} for x in ROOT_AAAA]

    MX_SERVERS = [
        {"answer": "mx1.zdns-testing.com.", "preference": 1, "type": "MX", "class": "IN", 'name': 'zdns-testing.com'},
        {"answer": "mx2.zdns-testing.com.", "preference": 5, "type": "MX", "class": "IN", 'name': 'zdns-testing.com'},
        {"answer": "mx1.censys.io.", "preference": 10, "type": "MX", "class": "IN", 'name': 'zdns-testing.com'},
    ]

    NS_SERVERS = [
        {"type": "NS", "class": "IN", "name": "zdns-testing.com",
         "answer": "ns-cloud-c2.googledomains.com."},
        {"type": "NS", "class": "IN", "name": "zdns-testing.com",
         "answer": "ns-cloud-c3.googledomains.com."},
        {"type": "NS", "class": "IN", "name": "zdns-testing.com",
         "answer": "ns-cloud-c1.googledomains.com."},
        {"type": "NS", "class": "IN", "name": "zdns-testing.com",
         "answer": "ns-cloud-c4.googledomains.com."},
    ]

    NXDOMAIN_ANSWER = {
        "name": "zdns-testing-nxdomain.com",
        "class": "IN",
        "status": "NXDOMAIN"
    }

    MX_LOOKUP_ANSWER = {
        "name": "zdns-testing.com",
        "class": "IN",
        "status": "NOERROR",
        "data": {
            "exchanges": [
                {
                    "name": "mx1.zdns-testing.com",
                    "type": "MX",
                    "class": "IN",
                    "preference": 1,
                    "ipv4_addresses": [
                        "1.2.3.4",
                        "2.3.4.5"
                    ],
                    "ipv6_addresses": [
                        "fdb3:ac76:a577::4",
                        "fdb3:ac76:a577::5"
                    ],

                },
                {
                    "name": "mx2.zdns-testing.com",
                    "type": "MX",
                    "class": "IN",
                    "preference": 5,
                    "ipv4_addresses": [
                        "5.6.7.8"
                    ],
                },
                {
                    "name": "mx1.censys.io",
                    "type": "MX",
                    "class": "IN",
                    "preference": 10,
                }
            ]
        }
    }

    MX_LOOKUP_ANSWER_IPV4 = copy.deepcopy(MX_LOOKUP_ANSWER)
    del MX_LOOKUP_ANSWER_IPV4["data"]["exchanges"][0]["ipv6_addresses"]
    MX_LOOKUP_ANSWER_IPV6 = copy.deepcopy(MX_LOOKUP_ANSWER)
    del MX_LOOKUP_ANSWER_IPV6["data"]["exchanges"][0]["ipv4_addresses"]
    del MX_LOOKUP_ANSWER_IPV6["data"]["exchanges"][1]["ipv4_addresses"]

    A_LOOKUP_WWW_ZDNS_TESTING = {
        "name": "www.zdns-testing.com",
        "class": "IN",
        "status": "NOERROR",
        "data": {
            "ipv4_addresses": [
                "1.2.3.4",
                "2.3.4.5",
                "3.4.5.6"
            ],
            "ipv6_addresses": [
                "fde6:9bb3:dbd6::2",
                "fd5a:3bce:8713::1",
                "fdb3:ac76:a577::3"
            ]
        }
    }

    A_LOOKUP_IPV4_WWW_ZDNS_TESTING = copy.deepcopy(A_LOOKUP_WWW_ZDNS_TESTING)
    del A_LOOKUP_IPV4_WWW_ZDNS_TESTING["data"]["ipv6_addresses"]
    A_LOOKUP_IPV6_WWW_ZDNS_TESTING = copy.deepcopy(A_LOOKUP_WWW_ZDNS_TESTING)
    del A_LOOKUP_IPV6_WWW_ZDNS_TESTING["data"]["ipv4_addresses"]

    NS_LOOKUP_WWW_ZDNS_TESTING = {
        "name": "www.zdns-testing.com",
        "status": "NOERROR",
        "data": {
            "servers": [
                {
                    "ipv4_addresses": [
                        "216.239.34.108"
                    ],
                    "ipv6_addresses": [
                        "2001:4860:4802:34::6c"
                    ],
                    "name": "ns-cloud-c2.googledomains.com",
                    "type": "NS"
                },
                {
                    "ipv4_addresses": [
                        "216.239.32.108"
                    ],
                    "ipv6_addresses": [
                        "2001:4860:4802:32::6c"
                    ],
                    "name": "ns-cloud-c1.googledomains.com",
                    "type": "NS"
                },
                {
                    "ipv4_addresses": [
                        "216.239.38.108"
                    ],
                    "ipv6_addresses": [
                        "2001:4860:4802:38::6c"
                    ],
                    "name": "ns-cloud-c4.googledomains.com",
                    "type": "NS"
                },
                {
                    "ipv4_addresses": [
                        "216.239.36.108"
                    ],
                    "ipv6_addresses": [
                        "2001:4860:4802:36::6c"
                    ],
                    "name": "ns-cloud-c3.googledomains.com",
                    "type": "NS"
                }
            ]
        }
    }

    NS_LOOKUP_IPV4_WWW_ZDNS_TESTING = copy.deepcopy(NS_LOOKUP_WWW_ZDNS_TESTING)
    for server in NS_LOOKUP_IPV4_WWW_ZDNS_TESTING["data"]["servers"]:
        del server["ipv6_addresses"]
    NS_LOOKUP_IPV6_WWW_ZDNS_TESTING = copy.deepcopy(NS_LOOKUP_WWW_ZDNS_TESTING)
    for server in NS_LOOKUP_IPV6_WWW_ZDNS_TESTING["data"]["servers"]:
        del server["ipv4_addresses"]

    PTR_LOOKUP_GOOGLE_PUB = [
        {
            "type": "PTR",
            "class": "IN",
            "name": "8.8.8.8.in-addr.arpa",
            "answer": "dns.google."
        }
    ]

    CAA_RECORD = [
        {
            "type": "CAA",
            "class": "IN",
            "name": "zdns-testing.com",
            "tag": "issue",
            "value": "letsencrypt.org",
            "flag": 0
        }
    ]

    TXT_RECORD = [
        {
            "type": "TXT",
            "class": "IN",
            "name": "test_txt.zdns-testing.com",
            "answer": "Hello World!"
        }
    ]

    UDP_TRUNCATED_LARGE_TXT = {
        "name": "large-text.zdns-testing.com",
        "class": "IN",
        "status": "TRUNCATED",
        "timestamp": "2019-12-18T14:41:23-05:00",
        "data": {
            "answers": [],
            "additionals": [],
            "authorities": [],
            "protocol": "udp",
            "flags": {
                "response": False,
                "opcode": 0,
                "authoritative": False,
                "truncated": False,
                "recursion_desired": False,
                "recursion_available": False,
                "authenticated": False,
                "checking_disabled": False,
                "error_code": 0
            }
        }
    }

    TCP_LARGE_TXT_ANSWERS = [
        {
            "type": "TXT",
            "class": "IN",
            "name": "large-text.zdns-testing.com",
            "answer": "surveys, informed by our own experiences conducting a long-term research survey over the past year."
        },
        {
            "type": "TXT",
            "class": "IN",
            "name": "large-text.zdns-testing.com",
            "answer": "and explore the security implications of high speed Internet-scale network surveys, both offensive and defensive. "
        },
        {
            "type": "TXT",
            "class": "IN",
            "name": "large-text.zdns-testing.com",
            "answer": "in under 45 minutes from user space on a single machine, approaching the theoretical maximum speed of gigabit Ethernet."
        },
        {
            "type": "TXT",
            "class": "IN",
            "name": "large-text.zdns-testing.com",
            "answer": "We introduce ZMap, a modular, open-source network scanner specifically architected to perform Internet-wide scans and capable of surveying the entire IPv4 address space"
        },
        {
            "type": "TXT",
            "class": "IN",
            "name": "large-text.zdns-testing.com",
            "answer": "Internet-wide network scanning has numerous security applications, including exposing new vulnerabilities and tracking the adoption of defensive mechanisms, but probing the entire public address space with existing tools is both difficult and slow."
        },
        {
            "type": "TXT",
            "class": "IN",
            "name": "large-text.zdns-testing.com",
            "answer": "We also discuss best practices for good Internet citizenship when performing Internet-wide"
        },
        {
            "type": "TXT",
            "class": "IN",
            "name": "large-text.zdns-testing.com",
            "answer": "We present the scanner architecture, experimentally characterize its performance and accuracy, "
        },
        {
            "type": "TXT",
            "class": "IN",
            "name": "large-text.zdns-testing.com",
            "answer": "Ut enim ad minim veniam, quis nostrud exercitation ullamco laboris nisi ut aliquip ex ea commodo consequat."
        },
        {
            "type": "TXT",
            "class": "IN",
            "name": "large-text.zdns-testing.com",
            "answer": "Sed ut perspiciatis unde omnis iste natus error sit voluptatem accusantium doloremque laudantium, totam rem aperiam, eaque ipsa quae ab illo inventore veritatis et quasi architecto beatae vitae dicta sunt explicabo."
        },
        {
            "type": "TXT",
            "class": "IN",
            "name": "large-text.zdns-testing.com",
            "answer": "Excepteur sint occaecat cupidatat non proident, sunt in culpa qui officia deserunt mollit anim id est laborum."
        },
        {
            "type": "TXT",
            "class": "IN",
            "name": "large-text.zdns-testing.com",
            "answer": "Nemo enim ipsam voluptatem quia voluptas sit aspernatur aut odit aut fugit, sed quia consequuntur magni dolores eos qui ratione voluptatem sequi nesciunt."
        },
        {
            "type": "TXT",
            "class": "IN",
            "name": "large-text.zdns-testing.com",
            "answer": "Lorem ipsum dolor sit amet, consectetur adipiscing elit, sed do eiusmod tempor incididunt ut labore et dolore magna aliqua."
        },
        {
            "type": "TXT",
            "class": "IN",
            "name": "large-text.zdns-testing.com",
            "answer": "Duis aute irure dolor in reprehenderit in voluptate velit esse cillum dolore eu fugiat nulla pariatur."
        },
        {
            "type": "TXT",
            "class": "IN",
            "name": "large-text.zdns-testing.com",
            "answer": "Neque porro quisquam est, qui dolorem ipsum quia dolor sit amet, consectetur, adipisci velit, sed quia non numquam eius modi tempora incidunt ut labore et dolore magnam aliquam quaerat voluptatem."
        },
    ]

    WWW_CNAME_ANSWERS = [
        {
            "type": "CNAME",
            "class": "IN",
            "name": "www.zdns-testing.com",
            "answer": "zdns-testing.com."
        }
    ]

<<<<<<< HEAD
    CNAME_LOOP_ANSWERS = [
        {
            "type": "CNAME",
            "class": "IN",
            "name": "cname-loop.zdns-testing.com",
            "answer": "cname-loop.esrg.stanford.edu.",
        }, {
            "type": "CNAME",
            "class": "IN",
            "name": "cname-loop.esrg.stanford.edu",
            "answer": "cname-loop.zdns-testing.com.",
=======
    # an A record behind a DNAME record
    DNAME_A_RECORD_ANSWERS = [
        {
            "type": "DNAME",
            "class": "IN",
            "name": "zdns-dname.esrg.stanford.edu",
            "answer": "zdns-testing.com.",
        },
        {
            "type": "CNAME",
            "class": "IN",
            "name": "a.zdns-dname.esrg.stanford.edu",
            "answer": "a.zdns-testing.com.",
        }, {
            "type": "A",
            "class": "IN",
            "name": "a.zdns-testing.com",
            "answer": "21.9.87.65",
>>>>>>> 22c38f1a
        }
    ]

    DMARC_ANSWER = {
        "data": {
            "dmarc": "v=DMARC1; p=none; rua=mailto:postmaster@censys.io"
        }
    }

    SPF_ANSWER = {
        "data": {
            "spf": "v=spf1 mx include:_spf.google.com -all"
        }
    }

    SOA_ANSWERS = [
        {
            "type": "SOA",
            "class": "IN",
            "name": "zdns-testing.com",
            "ns": "ns-cloud-c1.googledomains.com",
            "mbox": "cloud-dns-hostmaster.google.com",
            "serial": 2,
            "refresh": 21600,
            "retry": 3600,
            "expire": 259200,
            "min_ttl": 300

        }
    ]

    SRV_ANSWERS = [
        {
            "type": "SRV",
            "class": "IN",
            "name": "_sip._udp.sip.voice.google.com",
            "port": 5060,
            "priority": 10,
            "target": "sip-anycast-1.voice.google.com.",
            "weight": 1
        },
        {
            "type": "SRV",
            "class": "IN",
            "name": "_sip._udp.sip.voice.google.com",
            "port": 5060,
            "priority": 20,
            "target": "sip-anycast-2.voice.google.com.",
            "weight": 1
        }
    ]

    TLSA_ANSWERS = [
        {
            "type": "TLSA",
            "class": "IN",
            "name": "_25._tcp.mail.ietf.org",
            "cert_usage": 3,
            "selector": 1,
            "matching_type": 1,
            "certificate": "c1e715b41a893a35c8310e746552a6cd51ebaeadb2bf01d6e38e773f7adebe90"
        }
    ]

    ECS_MAPPINGS = {
        "171.67.68.0/24": "2.3.4.5",
        "131.159.92.0/24": "3.4.5.6",
        "129.127.149.0/24": "1.2.3.4"
    }

    def assertSuccess(self, res, cmd):
        self.assertEqual(res["status"], "NOERROR", cmd)

    def assertServFail(self, res, cmd):
        self.assertEqual(res["status"], "SERVFAIL", cmd)

    def assertEqualAnswers(self, res, correct, cmd, key="answer"):
        self.assertIn("answers", res["data"])
        for answer in res["data"]["answers"]:
            del answer["ttl"]
        a = sorted(res["data"]["answers"], key=lambda x: x[key])
        b = sorted(correct, key=lambda x: x[key])
        helptext = "%s\nExpected:\n%s\n\nActual:\n%s" % (cmd,
                                                         json.dumps(b, indent=4), json.dumps(a, indent=4))

        def _lowercase(obj):
            """ Make dictionary lowercase """
            if isinstance(obj, dict):
                for k, v in obj.items():
                    if k == "name":
                        obj[k] = v.lower()
                    else:
                        _lowercase(v)

        _lowercase(a)
        _lowercase(b)
        self.assertEqual(a, b, helptext)

    def assertEqualNXDOMAIN(self, res, correct):
        self.assertEqual(res["name"], correct["name"])
        self.assertEqual(res["status"], correct["status"])

    def assertEqualMXLookup(self, res, correct):
        self.assertEqual(res["name"], correct["name"])
        self.assertEqual(res["status"], correct["status"])
        for exchange in res["data"]["exchanges"]:
            del exchange["ttl"]
        self.assertEqual(recursiveSort(res["data"]["exchanges"]), recursiveSort(correct["data"]["exchanges"]))

    def assertEqualALookup(self, res, correct):
        self.assertEqual(res["name"], correct["name"])
        self.assertEqual(res["status"], correct["status"])
        if "ipv4_addresses" in correct["data"]:
            self.assertIn("ipv4_addresses", res["data"])
            self.assertEqual(sorted(res["data"]["ipv4_addresses"]), sorted(correct["data"]["ipv4_addresses"]))
        else:
            self.assertNotIn("ipv4_addresses", res["data"])
        if "ipv6_addresses" in correct["data"]:
            self.assertIn("ipv6_addresses", res["data"])
            self.assertEqual(sorted(res["data"]["ipv6_addresses"]), sorted(correct["data"]["ipv6_addresses"]))
        else:
            self.assertNotIn("ipv6_addresses", res["data"])

    def assertEqualNSLookup(self, res, correct):
        self.assertEqual(res["name"], correct["name"])
        self.assertEqual(res["status"], correct["status"])
        for server in res["data"]["servers"]:
            del server["ttl"]
        self.assertEqual(recursiveSort(res["data"]["servers"]), recursiveSort(correct["data"]["servers"]))

    def assertEqualTypes(self, res, list):
        res_types = set()
        for rr in res["data"]["answers"]:
            res_types.add(rr["type"])
        self.assertEqual(sorted(res_types), sorted(list))

    def check_json_in_list(self, json_obj, list):
        for obj in list:
            if json_obj == obj:
                return True
        return False

    def assertEqualAxfrLookup(self, records, correct_records):
        for record in list(records):
            try:
                del record["ttl"]
            except:
                pass
            try:
                del record["min_ttl"]
            except:
                pass
            try:
                del record["expire"]
            except:
                pass
            try:
                del record["refresh"]
            except:
                pass
            try:
                del record["retry"]
            except:
                pass
            # Delete records without the "name" field
            if not "name" in record:
                records.remove(record)
        for expected_record in correct_records:
            self.assertEqual(self.check_json_in_list(expected_record, records), True)

    def test_a(self):
        c = "A"
        name = "zdns-testing.com"
        cmd, res = self.run_zdns(c, name)
        self.assertSuccess(res, cmd)
        self.assertEqualAnswers(res, self.ROOT_A_ANSWERS, cmd)

    def test_cname(self):
        c = "CNAME"
        name = "www.zdns-testing.com"
        cmd, res = self.run_zdns(c, name)
        self.assertSuccess(res, cmd)
        self.assertEqualAnswers(res, self.WWW_CNAME_ANSWERS, cmd)

<<<<<<< HEAD
    def test_cname_loop(self):
        c = "CNAME"
        name = "cname-loop.zdns-testing.com"
        cmd, res = self.run_zdns(c, name)
        self.assertEqualAnswers(res, self.CNAME_LOOP_ANSWERS, cmd)
=======
    def test_dname(self):
        c = "DNAME --iterative"
        name = "zdns-dname.esrg.stanford.edu"
        cmd, res = self.run_zdns(c, name)
        self.assertSuccess(res, cmd)
        self.assertEqual(res["data"]["answers"][0]["type"], "DNAME")
        self.assertEqual(res["data"]["answers"][0]["name"], "zdns-dname.esrg.stanford.edu")
        self.assertEqual(res["data"]["answers"][0]["answer"], "zdns-testing.com.")

    # Test for A record behind a DNAME record
    # There exists the following records:
    # a.zdns-dname.esrg.stanford.edu    A           56.78.90.12
    # a.zdns-testing.com                A           21.9.87.65
    # zdns-dname.esrg.stanford.edu      DNAME       zdns-testing.com.
    #
    # The query is for a.zdns-dname.esrg.stanford.edu and should return an A record stating "21.9.87.65"
    def test_a_record_behind_dname(self):
        c = "A --iterative"
        name = "a.zdns-dname.esrg.stanford.edu"
        cmd, res = self.run_zdns(c, name)
        self.assertSuccess(res, cmd)
        self.assertEqualAnswers(res, self.DNAME_A_RECORD_ANSWERS, cmd)
>>>>>>> 22c38f1a

    def test_caa(self):
        c = "CAA"
        name = "zdns-testing.com"
        cmd, res = self.run_zdns(c, name)
        self.assertSuccess(res, cmd)
        self.assertEqualAnswers(res, self.CAA_RECORD, cmd, key="name")

    def test_txt(self):
        c = "TXT"
        name = "test_txt.zdns-testing.com"
        cmd, res = self.run_zdns(c, name)
        self.assertSuccess(res, cmd)
        self.assertEqualAnswers(res, self.TXT_RECORD, cmd)

    def test_a_iterative(self):
        c = "A --iterative"
        name = "zdns-testing.com"
        cmd, res = self.run_zdns(c, name)
        self.assertSuccess(res, cmd)
        self.assertEqualAnswers(res, self.ROOT_A_ANSWERS, cmd)

    def test_a_iterative_nxdomain(self):
        c = "A --iterative"
        name = "zdns-testing-nxdomain.com"
        cmd, res = self.run_zdns(c, name)
        self.assertEqualNXDOMAIN(res, self.NXDOMAIN_ANSWER)

    def test_aaaa(self):
        c = "AAAA"
        name = "zdns-testing.com"
        cmd, res = self.run_zdns(c, name)
        self.assertSuccess(res, cmd)
        self.assertEqualAnswers(res, self.ROOT_AAAA_ANSWERS, cmd)

    def test_aaaa_iterative(self):
        c = "AAAA --iterative"
        name = "zdns-testing.com"
        cmd, res = self.run_zdns(c, name)
        self.assertSuccess(res, cmd)
        self.assertEqualAnswers(res, self.ROOT_AAAA_ANSWERS, cmd)

    def test_mx(self):
        c = "MX"
        name = "zdns-testing.com"
        cmd, res = self.run_zdns(c, name)
        self.assertSuccess(res, cmd)
        self.assertEqualAnswers(res, self.MX_SERVERS, cmd)

    def test_mx_iterative(self):
        c = "MX --iterative"
        name = "zdns-testing.com"
        cmd, res = self.run_zdns(c, name)
        self.assertSuccess(res, cmd)
        self.assertEqualAnswers(res, self.MX_SERVERS, cmd)

    def test_ns(self):
        c = "NS"
        name = "zdns-testing.com"
        cmd, res = self.run_zdns(c, name)
        self.assertSuccess(res, cmd)
        self.assertEqualAnswers(res, self.NS_SERVERS, cmd)

    def test_ns_iterative(self):
        c = "NS --iterative"
        name = "zdns-testing.com"
        cmd, res = self.run_zdns(c, name)
        self.assertSuccess(res, cmd)
        self.assertEqualAnswers(res, self.NS_SERVERS, cmd)

    def test_mx_lookup(self):
        c = "mxlookup --ipv4-lookup --ipv6-lookup"
        name = "zdns-testing.com"
        cmd, res = self.run_zdns(c, name)
        self.assertSuccess(res, cmd)
        self.assertEqualMXLookup(res, self.MX_LOOKUP_ANSWER)

    def test_mx_lookup_iterative(self):
        c = "mxlookup --ipv4-lookup --ipv6-lookup --iterative"
        name = "zdns-testing.com"
        cmd, res = self.run_zdns(c, name)
        self.assertSuccess(res, cmd)
        self.assertEqualMXLookup(res, self.MX_LOOKUP_ANSWER)

    def test_mx_lookup_ipv4(self):
        c = "mxlookup --ipv4-lookup"
        name = "zdns-testing.com"
        cmd, res = self.run_zdns(c, name)
        self.assertSuccess(res, cmd)
        self.assertEqualMXLookup(res, self.MX_LOOKUP_ANSWER_IPV4)

    def test_mx_lookup_ipv6(self):
        c = "mxlookup --ipv6-lookup"
        name = "zdns-testing.com"
        cmd, res = self.run_zdns(c, name)
        self.assertSuccess(res, cmd)
        self.assertEqualMXLookup(res, self.MX_LOOKUP_ANSWER_IPV6)

    def test_mx_lookup_default(self):
        c = "mxlookup"
        name = "zdns-testing.com"
        cmd, res = self.run_zdns(c, name)
        self.assertSuccess(res, cmd)
        self.assertEqualMXLookup(res, self.MX_LOOKUP_ANSWER_IPV4)

    def test_a_lookup(self):
        c = "alookup --ipv4-lookup --ipv6-lookup"
        name = "www.zdns-testing.com"
        cmd, res = self.run_zdns(c, name)
        self.assertSuccess(res, cmd)
        self.assertEqualALookup(res, self.A_LOOKUP_WWW_ZDNS_TESTING)

    def test_a_lookup_iterative(self):
        c = "alookup --ipv4-lookup --ipv6-lookup --iterative"
        name = "www.zdns-testing.com"
        cmd, res = self.run_zdns(c, name)
        self.assertSuccess(res, cmd)
        self.assertEqualALookup(res, self.A_LOOKUP_WWW_ZDNS_TESTING)

    def test_a_lookup_ipv4(self):
        c = "alookup --ipv4-lookup"
        name = "www.zdns-testing.com"
        cmd, res = self.run_zdns(c, name)
        self.assertSuccess(res, cmd)
        self.assertEqualALookup(res, self.A_LOOKUP_IPV4_WWW_ZDNS_TESTING)

    def test_a_lookup_ipv6(self):
        c = "alookup --ipv6-lookup"
        name = "www.zdns-testing.com"
        cmd, res = self.run_zdns(c, name)
        self.assertSuccess(res, cmd)
        self.assertEqualALookup(res, self.A_LOOKUP_IPV6_WWW_ZDNS_TESTING)

    def test_a_lookup_default(self):
        c = "alookup"
        name = "www.zdns-testing.com"
        cmd, res = self.run_zdns(c, name)
        self.assertSuccess(res, cmd)
        self.assertEqualALookup(res, self.A_LOOKUP_IPV4_WWW_ZDNS_TESTING)

    def test_ns_lookup(self):
        c = "nslookup --ipv4-lookup --ipv6-lookup"
        name = "www.zdns-testing.com"
        cmd, res = self.run_zdns(c, name)
        self.assertSuccess(res, cmd)
        self.assertEqualNSLookup(res, self.NS_LOOKUP_WWW_ZDNS_TESTING)

    def test_ns_lookup_iterative(self):
        c = "nslookup --ipv4-lookup --ipv6-lookup --iterative"
        name = "www.zdns-testing.com"
        cmd, res = self.run_zdns(c, name)
        self.assertSuccess(res, cmd)
        self.assertEqualALookup(res, self.NS_LOOKUP_WWW_ZDNS_TESTING)

    def test_ns_lookup_default(self):
        c = "nslookup"
        name = "www.zdns-testing.com"
        cmd, res = self.run_zdns(c, name)
        self.assertSuccess(res, cmd)
        self.assertEqualNSLookup(res, self.NS_LOOKUP_IPV4_WWW_ZDNS_TESTING)

    def test_ns_lookup_ipv4(self):
        c = "nslookup --ipv4-lookup"
        name = "www.zdns-testing.com"
        cmd, res = self.run_zdns(c, name)
        self.assertSuccess(res, cmd)
        self.assertEqualNSLookup(res, self.NS_LOOKUP_IPV4_WWW_ZDNS_TESTING)

    def test_ns_lookup_ipv6(self):
        c = "nslookup --ipv6-lookup"
        name = "www.zdns-testing.com"
        cmd, res = self.run_zdns(c, name)
        self.assertSuccess(res, cmd)
        self.assertEqualNSLookup(res, self.NS_LOOKUP_IPV6_WWW_ZDNS_TESTING)

    def test_spf_lookup(self):
        c = "spf"
        name = "zdns-testing.com"
        cmd, res = self.run_zdns(c, name)
        self.assertSuccess(res, cmd)
        self.assertEqual(res["data"], self.SPF_ANSWER["data"])

    def test_spf_lookup_iterative(self):
        c = "spf --iterative"
        name = "zdns-testing.com"
        cmd, res = self.run_zdns(c, name)
        self.assertSuccess(res, cmd)
        self.assertEqual(res["data"], self.SPF_ANSWER["data"])

    def test_dmarc_lookup(self):
        c = "dmarc"
        name = "_dmarc.zdns-testing.com"
        cmd, res = self.run_zdns(c, name)
        self.assertSuccess(res, cmd)
        self.assertEqual(res["data"], self.DMARC_ANSWER["data"])

    def test_dmarc_lookup_iterative(self):
        c = "dmarc --iterative"
        name = "_dmarc.zdns-testing.com"
        cmd, res = self.run_zdns(c, name)
        self.assertSuccess(res, cmd)
        self.assertEqual(res["data"], self.DMARC_ANSWER["data"])

    def test_ptr(self):
        c = "PTR"
        name = "8.8.8.8"
        cmd, res = self.run_zdns(c, name)
        self.assertSuccess(res, cmd)
        self.assertEqualAnswers(res, self.PTR_LOOKUP_GOOGLE_PUB, cmd)

    def test_ptr_iterative(self):
        c = "PTR --iterative"
        name = "8.8.8.8"
        cmd, res = self.run_zdns(c, name)
        self.assertSuccess(res, cmd)
        self.assertEqualAnswers(res, self.PTR_LOOKUP_GOOGLE_PUB, cmd)

    def test_spf(self):
        c = "SPF"
        name = "zdns-testing.com"
        cmd, res = self.run_zdns(c, name)
        self.assertSuccess(res, cmd)
        self.assertEqual(res["data"], self.SPF_ANSWER["data"])

    def test_spf_iterative(self):
        c = "SPF --iterative"
        name = "zdns-testing.com"
        cmd, res = self.run_zdns(c, name)
        self.assertSuccess(res, cmd)
        self.assertEqual(res["data"], self.SPF_ANSWER["data"])

    def test_dmarc(self):
        c = "DMARC"
        name = "_dmarc.zdns-testing.com"
        cmd, res = self.run_zdns(c, name)
        self.assertSuccess(res, cmd)
        self.assertEqual(res["data"], self.DMARC_ANSWER["data"])

    def test_dmarc_iterative(self):
        c = "DMARC --iterative"
        name = "_dmarc.zdns-testing.com"
        cmd, res = self.run_zdns(c, name)
        self.assertSuccess(res, cmd)
        self.assertEqual(res["data"], self.DMARC_ANSWER["data"])

    def test_axfr(self):
        # In this test, we just check for few specific records
        # in the AXFR fetch for zonetransfer.me because the
        # records can change over time and we want to minimise
        # having to update ./axfr.json
        c = "axfr"
        name = "zonetransfer.me"
        cmd, res = self.run_zdns(c, name)
        self.assertSuccess(res, cmd)
        f = open("testing/axfr.json")
        axfr_answer = json.load(f)
        self.assertEqualAxfrLookup(res["data"]["servers"][0]["records"], axfr_answer["data"]["servers"][0]["records"])
        f.close()

    def test_soa(self):
        c = "SOA"
        name = "zdns-testing.com"
        cmd, res = self.run_zdns(c, name)
        self.assertSuccess(res, cmd)
        self.assertEqualAnswers(res, self.SOA_ANSWERS, cmd, key="serial")

    def test_srv(self):
        c = "SRV"
        name = "_sip._udp.sip.voice.google.com"
        cmd, res = self.run_zdns(c, name)
        self.assertSuccess(res, cmd)
        self.assertEqualAnswers(res, self.SRV_ANSWERS, cmd, key="target")

    def test_tlsa(self):
        c = "TLSA"
        name = "_25._tcp.mail.ietf.org"
        cmd, res = self.run_zdns(c, name)
        self.assertSuccess(res, cmd)
        self.assertEqualAnswers(res, self.TLSA_ANSWERS, cmd, key="certificate")

    def test_too_big_txt_udp(self):
        c = "TXT --udp-only --name-servers=8.8.8.8:53"
        name = "large-text.zdns-testing.com"
        cmd, res = self.run_zdns(c, name)
        self.assertEqual(res["status"], "TRUNCATED")
        self.assertEqual(res["data"]["protocol"], "udp")

    def test_too_big_txt_tcp(self):
        c = "TXT --tcp-only --name-servers=8.8.8.8:53"  # Azure DNS does not provide results.
        name = "large-text.zdns-testing.com"
        cmd, res = self.run_zdns(c, name)
        self.assertEqualAnswers(res, self.TCP_LARGE_TXT_ANSWERS, cmd, key="answer")

    def test_too_big_txt_all(self):
        c = "TXT --name-servers=8.8.8.8:53"
        name = "large-text.zdns-testing.com"
        cmd, res = self.run_zdns(c, name)
        self.assertEqual(res["data"]["protocol"], "tcp")
        self.assertEqualAnswers(res, self.TCP_LARGE_TXT_ANSWERS, cmd, key="answer")

    def test_override_name(self):
        c = "A --override-name=zdns-testing.com"
        name = "notrealname.com"
        cmd, res = self.run_zdns(c, name)
        self.assertEqualAnswers(res, self.ROOT_A_ANSWERS, cmd)

    def test_server_mode_a_lookup_ipv4(self):
        c = "A --override-name=zdns-testing.com --name-server-mode"
        name = "8.8.8.8:53"
        cmd, res = self.run_zdns(c, name)
        self.assertEqual(res["data"]["resolver"], "8.8.8.8:53")
        self.assertEqualAnswers(res, self.ROOT_A_ANSWERS, cmd)

    def test_mixed_mode_a_lookup_ipv4(self):
        c = "A --name-servers=0.0.0.0"
        name = "zdns-testing.com,8.8.8.8:53"
        cmd, res = self.run_zdns(c, name)
        self.assertEqual(res["data"]["resolver"], "8.8.8.8:53")
        self.assertEqualAnswers(res, self.ROOT_A_ANSWERS, cmd)

    def test_local_addr_interface_warning(self):
        c = "A --local-addr 192.168.1.5 --local-interface en0"
        name = "zdns-testing.com"
        self.run_zdns_check_failure(c, name, "--local-addr and --local-interface cannot both be specified")

    def test_edns0_client_subnet(self):
        name = "ecs-geo.zdns-testing.com"
        for subnet, ip_addr in self.ECS_MAPPINGS.items():
            # Hardcoding a name server that supports ECS; Github's default recursive does not.
            c = f"A --client-subnet {subnet} --name-servers=8.8.8.8:53"
            cmd, res = self.run_zdns(c, name)
            self.assertSuccess(res, cmd)
            address, netmask = tuple(subnet.split("/"))
            family = 1 if ip_address(address).version == 4 else 2
            self.assertEqual(address, res["data"]['additionals'][0]['csubnet']['address'])
            self.assertEqual(int(netmask), res["data"]['additionals'][0]['csubnet']["source_netmask"])
            self.assertEqual(family, res["data"]['additionals'][0]['csubnet']['family'])
            self.assertTrue("source_scope" in res["data"]['additionals'][0]['csubnet'])
            correct = [{"type": "A", "class": "IN", "answer": ip_addr, "name": "ecs-geo.zdns-testing.com"}]
            self.assertEqualAnswers(res, correct, cmd)

    def test_edns0_nsid(self):
        name = "google.com"
        # using Google Public DNS for testing as its NSID always follows format 'gpdns-<airport code>'
        c = f"A --nsid --name-servers=8.8.8.8:53"
        cmd, res = self.run_zdns(c, name)
        self.assertSuccess(res, cmd)
        self.assertTrue("nsid" in res["data"]['additionals'][0])
        self.assertTrue(res["data"]['additionals'][0]['nsid']['nsid'].startswith("gpdns-"))

    def test_edns0_ede_1(self):
        name = "dnssec.fail"
        # using Cloudflare Public DNS (1.1.1.1) that implements EDE
        c = f"A --name-servers=1.1.1.1:53"
        cmd, res = self.run_zdns(c, name)
        self.assertServFail(res, cmd)
        self.assertTrue("ede" in res["data"]['additionals'][0])
        ede_obj = res["data"]['additionals'][0]["ede"][0]
        self.assertEqual("DNSKEY Missing", ede_obj["error_text"])
        self.assertEqual("no SEP matching the DS found for dnssec.fail.", ede_obj["extra_text"])
        self.assertEqual(9, ede_obj["info_code"])

    def test_edns0_ede_2_cd(self):
        name = "dnssec.fail"
        # using Cloudflare Public DNS (1.1.1.1) that implements EDE, checking disabled resulting in NOERROR
        c = f"A --name-servers=1.1.1.1:53 --checking-disabled"
        cmd, res = self.run_zdns(c, name)
        self.assertSuccess(res, cmd)
        self.assertTrue("ede" in res["data"]['additionals'][0])
        ede_obj = res["data"]['additionals'][0]["ede"][0]
        self.assertEqual("DNSKEY Missing", ede_obj["error_text"])
        self.assertEqual("no SEP matching the DS found for dnssec.fail.", ede_obj["extra_text"])
        self.assertEqual(9, ede_obj["info_code"])

    def test_dnssec_response(self):
        # checks if dnssec records are returned
        c = f"SOA --dnssec --name-servers=8.8.8.8:53"
        name = "."
        cmd, res = self.run_zdns(c, name)
        self.assertSuccess(res, cmd)
        self.assertEqual('do', res["data"]['additionals'][0]['flags'])
        self.assertEqualTypes(res, ["SOA", "RRSIG"])

    def test_cd_bit_not_set(self):
        c = "A --name-servers=8.8.8.8:53"
        name = "dnssec-failed.org"
        cmd, res = self.run_zdns(c, name)
        self.assertServFail(res, cmd)

    def test_cd_bit_set(self):
        c = "A --name-servers=8.8.8.8:53 --checking-disabled"
        name = "dnssec-failed.org"
        cmd, res = self.run_zdns(c, name)
        self.assertSuccess(res, cmd)

    def test_timetamps(self):
        c = "A"
        name = "zdns-testing.com"
        cmd, res = self.run_zdns(c, name)
        self.assertSuccess(res, cmd)
        assert "timestamp" in res
        date = datetime.datetime.strptime(res["timestamp"], "%Y-%m-%dT%H:%M:%S%z")
        self.assertTrue(date.microsecond == 0)  # microseconds should be 0 since we didn't call with --nanoseconds

    def test_timetamps_nanoseconds(self):
        c = "A --nanoseconds"
        name = "zdns-testing.com"
        cmd, res = self.run_zdns(c, name)
        self.assertSuccess(res, cmd)
        assert "timestamp" in res
        date = parser.parse(res["timestamp"])
        self.assertTrue(date.microsecond != 0)
        # microseconds should be non-zero since we called with --nanoseconds. There is a chance it happens to be 0,
        # but it is very unlikely. (1 in 1,000,000). Python's datetime.date's smallest unit of time is microseconds,
        # so that's why we're using this in place of nanoseconds. It should not affect the test's validity.


if __name__ == "__main__":
    unittest.main()<|MERGE_RESOLUTION|>--- conflicted
+++ resolved
@@ -372,7 +372,6 @@
         }
     ]
 
-<<<<<<< HEAD
     CNAME_LOOP_ANSWERS = [
         {
             "type": "CNAME",
@@ -384,7 +383,9 @@
             "class": "IN",
             "name": "cname-loop.esrg.stanford.edu",
             "answer": "cname-loop.zdns-testing.com.",
-=======
+        }
+    ]
+
     # an A record behind a DNAME record
     DNAME_A_RECORD_ANSWERS = [
         {
@@ -403,7 +404,6 @@
             "class": "IN",
             "name": "a.zdns-testing.com",
             "answer": "21.9.87.65",
->>>>>>> 22c38f1a
         }
     ]
 
@@ -588,37 +588,6 @@
         self.assertSuccess(res, cmd)
         self.assertEqualAnswers(res, self.WWW_CNAME_ANSWERS, cmd)
 
-<<<<<<< HEAD
-    def test_cname_loop(self):
-        c = "CNAME"
-        name = "cname-loop.zdns-testing.com"
-        cmd, res = self.run_zdns(c, name)
-        self.assertEqualAnswers(res, self.CNAME_LOOP_ANSWERS, cmd)
-=======
-    def test_dname(self):
-        c = "DNAME --iterative"
-        name = "zdns-dname.esrg.stanford.edu"
-        cmd, res = self.run_zdns(c, name)
-        self.assertSuccess(res, cmd)
-        self.assertEqual(res["data"]["answers"][0]["type"], "DNAME")
-        self.assertEqual(res["data"]["answers"][0]["name"], "zdns-dname.esrg.stanford.edu")
-        self.assertEqual(res["data"]["answers"][0]["answer"], "zdns-testing.com.")
-
-    # Test for A record behind a DNAME record
-    # There exists the following records:
-    # a.zdns-dname.esrg.stanford.edu    A           56.78.90.12
-    # a.zdns-testing.com                A           21.9.87.65
-    # zdns-dname.esrg.stanford.edu      DNAME       zdns-testing.com.
-    #
-    # The query is for a.zdns-dname.esrg.stanford.edu and should return an A record stating "21.9.87.65"
-    def test_a_record_behind_dname(self):
-        c = "A --iterative"
-        name = "a.zdns-dname.esrg.stanford.edu"
-        cmd, res = self.run_zdns(c, name)
-        self.assertSuccess(res, cmd)
-        self.assertEqualAnswers(res, self.DNAME_A_RECORD_ANSWERS, cmd)
->>>>>>> 22c38f1a
-
     def test_caa(self):
         c = "CAA"
         name = "zdns-testing.com"
