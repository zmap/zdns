--- conflicted
+++ resolved
@@ -49,13 +49,10 @@
     - staticcheck # is a go vet on steroids, applying a ton of static analysis checks
     - typecheck # like the front-end of a Go compiler, parses and type-checks Go code
     - unused # checks for unused constants, variables, functions and types
-<<<<<<< HEAD
     - fatcontext # detects nested contexts in loops
     - prealloc # suggests to preallocate slices
     - perfsprint # avoid using fmt.Sprintf if a faster alternative exists
-=======
     - stylecheck # checks for common Go styling convention mistakes
->>>>>>> 494f538a
 
 issues:
   # Maximum count of issues with the same text.
