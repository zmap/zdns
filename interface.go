--- conflicted
+++ resolved
@@ -17,11 +17,8 @@
 import (
 	"flag"
 	"math/rand"
-<<<<<<< HEAD
 	"net"
-=======
 	"sort"
->>>>>>> 8b8c80e7
 	"strings"
 	"sync"
 
@@ -62,7 +59,7 @@
 	return nil, STATUS_ERROR, nil
 }
 
-func (base *BaseLookup) DoZonefileLookup(record *dns.Token) (interface{}, Status, error) {
+func (base *BaseLookup) DoZonefileLookup(*dns.Token) (interface{}, Status, error) {
 	log.Fatal("Unimplemented DoZonefileLookup")
 	return nil, STATUS_ERROR, nil
 }
