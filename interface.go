--- conflicted
+++ resolved
@@ -17,11 +17,8 @@
 import (
 	"flag"
 	"math/rand"
-<<<<<<< HEAD
 	"net"
-=======
 	"sort"
->>>>>>> c56228ca
 	"strings"
 	"sync"
 
