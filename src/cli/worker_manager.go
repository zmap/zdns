--- conflicted
+++ resolved
@@ -168,9 +168,7 @@
 
 func populateResolverConfig(gc *CLIConf) *zdns.ResolverConfig {
 	config := zdns.NewResolverConfig()
-
 	config.TransportMode = zdns.GetTransportMode(gc.UDPOnly, gc.TCPOnly)
-
 	config.Timeout = time.Second * time.Duration(gc.Timeout)
 	config.IterativeTimeout = time.Second * time.Duration(gc.IterationTimeout)
 	config.LookupAllNameServers = gc.LookupAllNameServers
@@ -325,7 +323,6 @@
 
 	// Additionally, both Root and External nameservers must be populated, since the Resolver doesn't know we'll only
 	// be performing either iterative or recursive lookups, not both.
-
 	// IPv4 Name Servers/Local Address only needs to be populated if we're doing IPv4 lookups, same for IPv6
 	if len(gc.NameServers) != 0 {
 		// User provided name servers, use them.
@@ -456,7 +453,6 @@
 	return config, nil
 }
 
-<<<<<<< HEAD
 func Run(gc CLIConf, flags *pflag.FlagSet, args []string) {
 	// User can provide both a module and a list of domains to query as inputs, similar to dig
 	module, domains, err := parseArgs(args, gc.QueryTypeString)
@@ -472,12 +468,7 @@
 	}
 
 	gc = *populateCLIConfig(&gc, domains)
-	resolverConfig := populateResolverConfig(&gc, flags)
-=======
-func Run(gc CLIConf, flags *pflag.FlagSet) {
-	gc = *populateCLIConfig(&gc, flags)
 	resolverConfig := populateResolverConfig(&gc)
->>>>>>> 97cef00c
 	// Log any information about the resolver configuration, according to log level
 	resolverConfig.PrintInfo()
 	err = resolverConfig.Validate()
