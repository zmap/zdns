--- conflicted
+++ resolved
@@ -94,33 +94,22 @@
 	if gc.IterativeResolution && !gc.LocalAddrSpecified && areOSNameserversLoopback(gc) {
 		log.Debug("OS external resolution nameservers are loopback and iterative mode is enabled. " +
 			"Using default non-loopback nameservers to prevent resolution failure edge case")
-<<<<<<< HEAD
 		ipv4NS, ipv6NS := util.GetDefaultResolvers()
-		gc.NameServers = append(ipv4NS, ipv6NS...)
-	}
-=======
-		gc.NameServers = util.GetDefaultResolvers()
+		// we don't want to change the underlying slice with append, so we create a new slice
+		gc.NameServers = append(append([]string{}, ipv4NS...), ipv6NS...)
 	}
 
->>>>>>> 0a02b641
 	return nil
 }
 
 // areOSNameserversLoopback returns true if the OS' configured nameservers (in /etc/resolv.conf by default) are loopback addresses
 func areOSNameserversLoopback(gc *CLIConf) bool {
-<<<<<<< HEAD
 	nsesIPv4, nsesIPv6, err := zdns.GetDNSServers(gc.ConfigFilePath)
 	if err != nil {
 		log.Fatalf("Error getting OS nameservers: %s", err.Error())
 	}
-	for _, ns := range append(nsesIPv4, nsesIPv6...) {
-=======
-	nses, err := zdns.GetDNSServers(gc.ConfigFilePath)
-	if err != nil {
-		log.Fatalf("Error getting OS nameservers: %s", err.Error())
-	}
-	for _, ns := range nses {
->>>>>>> 0a02b641
+	// we don't want to change the underlying slice with append, so we create a new slice
+	for _, ns := range append(append([]string{}, nsesIPv4...), nsesIPv6...) {
 		ipString, _, err := net.SplitHostPort(ns)
 		if err != nil {
 			// might be missing a port
