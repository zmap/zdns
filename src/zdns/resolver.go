--- conflicted
+++ resolved
@@ -131,17 +131,6 @@
 		if isValid, reason := ns.IsValid(); !isValid {
 			return fmt.Errorf("invalid root name server: %s", reason)
 		}
-<<<<<<< HEAD
-=======
-	}
-
-	// Local Addresses
-	if rc.IPVersionMode != IPv6Only && len(rc.LocalAddrsV4) == 0 {
-		return errors.New("must have a local IPv4 address to send traffic from")
-	}
-	if rc.IPVersionMode != IPv4Only && len(rc.LocalAddrsV6) == 0 {
-		return errors.New("must have a local IPv6 address to send traffic from")
->>>>>>> e11da0b8
 	}
 
 	// Validate all local addresses are valid IPs
@@ -180,48 +169,10 @@
 		if ns.IP.IsLinkLocalUnicast() || ns.IP.IsLinkLocalMulticast() {
 			return fmt.Errorf("link-local IPv6 external/root nameservers are not supported: %v", ns.IP)
 		}
-<<<<<<< HEAD
-=======
-	}
-
-	if err := rc.validateLoopbackConsistency(); err != nil {
-		return errors.Wrap(err, "could not validate loopback consistency")
->>>>>>> e11da0b8
-	}
-
+	}
 	return nil
 }
 
-<<<<<<< HEAD
-=======
-// validateLoopbackConsistency checks that the following is true
-// - either all nameservers AND all local addresses are loopback, or none are
-func (rc *ResolverConfig) validateLoopbackConsistency() error {
-	allLocalAddrs := util.Concat(rc.LocalAddrsV4, rc.LocalAddrsV6)
-	allExternalNameServers := util.Concat(rc.ExternalNameServersV4, rc.ExternalNameServersV6)
-	allRootNameServers := util.Concat(rc.RootNameServersV4, rc.RootNameServersV6)
-	allIPsLength := len(allLocalAddrs) + len(allExternalNameServers) + len(allRootNameServers)
-	allIPs := make([]net.IP, 0, allIPsLength)
-	allIPs = append(allIPs, allLocalAddrs...)
-	for _, ns := range util.Concat(allExternalNameServers, allRootNameServers) {
-		allIPs = append(allIPs, ns.IP)
-	}
-	allIPsLoopback := true
-	noneIPsLoopback := true
-	for _, ip := range allIPs {
-		if ip.IsLoopback() {
-			noneIPsLoopback = false
-		} else {
-			allIPsLoopback = false
-		}
-	}
-	if allIPsLoopback == noneIPsLoopback {
-		return fmt.Errorf("cannot mix loopback and non-loopback local addresses (%v) and name servers (%v)", allLocalAddrs, util.Concat(allExternalNameServers, allRootNameServers))
-	}
-	return nil
-}
-
->>>>>>> e11da0b8
 func (rc *ResolverConfig) PrintInfo() {
 	log.Infof("using local addresses: %v", util.Concat(rc.LocalAddrsV4, rc.LocalAddrsV6))
 	externalNameServers := util.Concat(rc.ExternalNameServersV4, rc.ExternalNameServersV6)
@@ -525,26 +476,7 @@
 	}
 	dstServer.PopulateDefaultPort()
 	if isValid, reason := dstServer.IsValid(); !isValid {
-<<<<<<< HEAD
 		return nil, nil, StatusIllegalInput, fmt.Errorf("destination server %s is invalid: %s", dstServer.String(), reason)
-	}
-	dstServer.PopulateDefaultPort()
-	if isValid, reason := dstServer.IsValid(); !isValid {
-		return nil, nil, StatusIllegalInput, fmt.Errorf("could not parse name server (%s): %s", dstServer.String(), reason)
-=======
-		return nil, nil, StatusIllegalInput, fmt.Errorf("could not parse name server (%s): %s", dstServer.String(), reason)
-	}
-	if util.IsIPv6(&dstServer.IP) && r.connInfoIPv6 == nil {
-		return nil, nil, StatusIllegalInput, fmt.Errorf("IPv6 external lookup requested for domain %s but no IPv6 local addresses provided to resolver", q.Name)
-	} else if dstServer.IP.To4() != nil && r.connInfoIPv4 == nil {
-		return nil, nil, StatusIllegalInput, fmt.Errorf("IPv4 external lookup requested for domain %s but no IPv4 local addresses provided to resolver", q.Name)
-	}
-	// check that local address and dstServer's don't have a loopback mismatch
-	if dstServer.IP.To4() != nil && r.connInfoIPv4.localAddr.IsLoopback() != dstServer.IP.IsLoopback() {
-		return nil, nil, StatusIllegalInput, errors.New("cannot mix loopback and non-loopback addresses")
-	} else if util.IsIPv6(&dstServer.IP) && r.connInfoIPv6.localAddr.IsLoopback() != dstServer.IP.IsLoopback() {
-		return nil, nil, StatusIllegalInput, errors.New("cannot mix loopback and non-loopback addresses")
->>>>>>> e11da0b8
 	}
 	// dstServer has been validated and has a port, continue with lookup
 	lookup, trace, status, err := r.lookupClient.DoSingleDstServerLookup(r, *q, dstServer, false)
