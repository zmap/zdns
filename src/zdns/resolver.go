/*
 * ZDNS Copyright 2024 Regents of the University of Michigan
 *
 * Licensed under the Apache License, Version 2.0 (the "License"); you may not
 * use this file except in compliance with the License. You may obtain a copy
 * of the License at http://www.apache.org/licenses/LICENSE-2.0
 *
 * Unless required by applicable law or agreed to in writing, software
 * distributed under the License is distributed on an "AS IS" BASIS,
 * WITHOUT WARRANTIES OR CONDITIONS OF ANY KIND, either express or
 * implied. See the License for the specific language governing
 * permissions and limitations under the License.
 */

package zdns

import (
	"fmt"
	"math/rand"
	"net"
	"strings"
	"sync"
	"time"

	"github.com/pkg/errors"

	log "github.com/sirupsen/logrus"
	"github.com/zmap/dns"

	blacklist "github.com/zmap/zdns/src/internal/safeblacklist"
	"github.com/zmap/zdns/src/internal/util"
)

const (
<<<<<<< HEAD
	LoopbackAddrString      = "127.0.0.1"
	googleDNSResolverAddr   = "8.8.8.8:53"
	googleDNSResolverAddrV6 = "[2001:4860:4860::8888]:53"
=======
	// TODO - we'll need to update this when we add IPv6 support
	LoopbackAddrString = "127.0.0.1"
>>>>>>> 6758e08c

	defaultTimeout               = 15 * time.Second // timeout for resolving a single name
	defaultIterativeTimeout      = 4 * time.Second  // timeout for single iteration in an iterative query
	defaultTransportMode         = UDPOrTCP
	defaultShouldRecycleSockets  = true
	defaultLogVerbosity          = 3 // 1 = lowest, 5 = highest
	defaultRetries               = 1
	defaultMaxDepth              = 10
	defaultCheckingDisabledBit   = false // Sends DNS packets with the CD bit set
	defaultNameServerModeEnabled = false // Treats input as nameservers to query with a static query rather than queries to send to a static name server
	defaultFollowCNAMEs          = true  // Follow CNAMEs/DNAMEs in iterative queries
	defaultCacheSize             = 10000
	defaultShouldTrace           = false
	defaultDNSSECEnabled         = false
	defaultIPVersionMode         = IPv4Only
	defaultIterationIPPreference = PreferIPv4
	DefaultNameServerConfigFile  = "/etc/resolv.conf"
	defaultLookupAllNameServers  = false
)

// ResolverConfig is a struct that holds all the configuration options for a Resolver. It is used to create a new Resolver.
type ResolverConfig struct {
<<<<<<< HEAD
	sync.Mutex   // lock for populateAndValidate
=======
	sync.Mutex
>>>>>>> 6758e08c
	Cache        *Cache
	CacheSize    int      // don't use both cache and cacheSize
	LookupClient Lookuper // either a functional or mock Lookuper client for testing

	Blacklist *blacklist.SafeBlacklist

	LocalAddrsV4 []net.IP // ipv4 local addresses to use for connections, one will be selected at random for the resolver
	LocalAddrsV6 []net.IP // ipv6 local addresses to use for connections, one will be selected at random for the resolver

	Retries  int
	LogLevel log.Level

	TransportMode         transportMode
	IPVersionMode         IPVersionMode
	IterationIPPreference IterationIPPreference // preference for IPv4 or IPv6 lookups in iterative queries
	ShouldRecycleSockets  bool

	IterativeTimeout      time.Duration // applicable to iterative queries only, timeout for a single iteration step
	Timeout               time.Duration // timeout for the resolution of a single name
	MaxDepth              int
	ExternalNameServersV4 []string // v4 name servers used for external lookups
	ExternalNameServersV6 []string // v6 name servers used for external lookups
	RootNameServersV4     []string // v4 root servers used for iterative lookups
	RootNameServersV6     []string // v6 root servers used for iterative lookups
	LookupAllNameServers  bool     // perform the lookup via all the nameservers for the domain
	FollowCNAMEs          bool     // whether iterative lookups should follow CNAMEs/DNAMEs
	DNSConfigFilePath     string   // path to the DNS config file, ex: /etc/resolv.conf

	DNSSecEnabled       bool
	EdnsOptions         []dns.EDNS0
	CheckingDisabledBit bool
}

<<<<<<< HEAD
// PopulateAndValidate checks if the ResolverConfig is valid and populates any missing fields with default values.
func (rc *ResolverConfig) PopulateAndValidate() error {
	// This is called in every InitResolver while re-using the config, so it needs to be thread-safe
	rc.Lock()
	defer rc.Unlock()
	// populate any missing values in resolver config
	if err := rc.populateResolverConfig(); err != nil {
		return errors.Wrap(err, "could not populate resolver config")
	}

	// Potentially, a name-server could be listed multiple times by either the user or in the OS's respective /etc/resolv.conf
	// De-dupe
	rc.ExternalNameServersV4 = util.RemoveDuplicates(rc.ExternalNameServersV4)
	rc.ExternalNameServersV6 = util.RemoveDuplicates(rc.ExternalNameServersV6)
	rc.RootNameServersV4 = util.RemoveDuplicates(rc.RootNameServersV4)
	rc.RootNameServersV6 = util.RemoveDuplicates(rc.RootNameServersV6)

=======
// Validate checks if the ResolverConfig is valid, returns an error describing the issue if it is not.
// This function should not modify the config
func (rc *ResolverConfig) Validate() error {
>>>>>>> 6758e08c
	if isValid, reason := rc.TransportMode.isValid(); !isValid {
		return fmt.Errorf("invalid transport mode: %s", reason)
	}
	if isValid, reason := rc.IPVersionMode.IsValid(); !isValid {
		return fmt.Errorf("invalid IP version mode: %s", reason)
	}
	if rc.Cache != nil && rc.CacheSize != 0 {
		return errors.New("cannot use both cache and cacheSize")
	}

<<<<<<< HEAD
	// Check that all nameservers/local addresses are valid
	// we don't want to change the underlying slice with append, so we create a new slice
	for _, ns := range append(append([]string{}, rc.ExternalNameServersV4...), rc.ExternalNameServersV6...) {
		if _, _, err := net.SplitHostPort(ns); err != nil {
			return fmt.Errorf("invalid external name server: %s", ns)
		}
	}
	for _, ns := range append(append([]string{}, rc.RootNameServersV4...), rc.RootNameServersV6...) {
		if _, _, err := net.SplitHostPort(ns); err != nil {
			return fmt.Errorf("invalid root name server: %s", ns)
		}
	}
	for _, addr := range append(rc.LocalAddrsV4, rc.LocalAddrsV6...) {
		if addr == nil {
			return errors.New("local address cannot be nil")
=======
	// External Nameservers
	if len(rc.ExternalNameServers) == 0 {
		return errors.New("must have at least one external name server")
	}

	for _, ns := range rc.ExternalNameServers {
		ipString, _, err := net.SplitHostPort(ns)
		if err != nil {
			return fmt.Errorf("could not parse external name server (%s), must be valid IP and have port appended, ex: 1.2.3.4:53", ns)
		}
		ip := net.ParseIP(ipString)
		if ip == nil {
			return fmt.Errorf("could not parse external name server (%s), must be valid IP and have port appended, ex: 1.2.3.4:53", ns)
		}
	}
	// Check Root Servers
	if len(rc.RootNameServers) == 0 {
		return errors.New("must have at least one root name server")
	}
	for _, ns := range rc.RootNameServers {
		ipString, _, err := net.SplitHostPort(ns)
		if err != nil {
			return fmt.Errorf("could not parse root name server (%s), must be valid IP and have port appended, ex: 1.2.3.4:53", ns)
>>>>>>> 6758e08c
		}
		ip := net.ParseIP(ipString)
		if ip == nil {
			return fmt.Errorf("could not parse root name server (%s), must be valid IP and have port appended, ex: 1.2.3.4:53", ns)
		}
	}

<<<<<<< HEAD
	if err := rc.validateLoopbackConsistency(); err != nil {
		return errors.Wrap(err, "could not validate loopback consistency")
	}

	// If we're using IPv6, we need both a local IPv6 address and an IPv6 nameserver
	if rc.IPVersionMode != IPv4Only && (len(rc.LocalAddrsV6) == 0 || len(rc.ExternalNameServersV6) == 0) {
		if rc.IPVersionMode == IPv6Only {
			return errors.New("IPv6 only mode requires both local IPv6 addresses and IPv6 nameservers")
		}
		log.Info("cannot use IPv6 mode without both local IPv6 addresses and IPv6 nameservers, defaulting to IPv4 only")
		rc.IPVersionMode = IPv4Only
	}
	// If we're using IPv4, we need both a local IPv4 address and an IPv4 nameserver
	if rc.IPVersionMode != IPv6Only && (len(rc.LocalAddrsV4) == 0 || len(rc.ExternalNameServersV4) == 0) {
		if rc.IPVersionMode == IPv4Only {
			return errors.New("IPv4 only mode requires both local IPv4 addresses and IPv4 nameservers")
		}
		log.Info("cannot use IPv4 mode without both local IPv4 addresses and IPv4 nameservers, defaulting to IPv6 only")
		rc.IPVersionMode = IPv6Only
	}

	if rc.IterationIPPreference == PreferIPv6 && rc.IPVersionMode == IPv4Only {
		return errors.New("cannot prefer IPv6 in iterative queries with IPv4 only mode")
	}
	if rc.IterationIPPreference == PreferIPv4 && rc.IPVersionMode == IPv6Only {
		return errors.New("cannot prefer IPv4 in iterative queries with IPv6 only mode")
	}

	return nil
}

func (rc *ResolverConfig) populateResolverConfig() error {
	if err := rc.populateNameServers(); err != nil {
		return errors.Wrap(err, "could not populate name servers")
	}
	if err := rc.populateLocalAddrs(); err != nil {
		return errors.Wrap(err, "could not populate local addresses")
	}
	// if there is no IPv6 local addresses, we should not use IPv6
	if len(rc.LocalAddrsV6) == 0 && rc.IPVersionMode != IPv4Only {
		log.Warn("no IPv6 local addresses found, only using IPv4")
		rc.IPVersionMode = IPv4Only
	}

	return rc.populateLocalAddrs()
}

// populateLocalAddrs populates/validates the local addresses for the resolver.
// If no local addresses are set, it will find a IP address and IPv6 address, if applicable.
func (rc *ResolverConfig) populateLocalAddrs() error {
	if rc.IPVersionMode != IPv6Only && len(rc.LocalAddrsV4) == 0 {
		// localAddr not set, so we need to find the default IP address
		conn, err := net.Dial("udp", googleDNSResolverAddr)
		if err != nil {
			return fmt.Errorf("unable to find default IP address to open socket: %w", err)
		}
		rc.LocalAddrsV4 = append(rc.LocalAddrsV4, conn.LocalAddr().(*net.UDPAddr).IP)
		// cleanup socket
		if err = conn.Close(); err != nil {
			log.Error("unable to close test connection to Google public DNS: ", err)
		}
	}

	if rc.IPVersionMode != IPv4Only && len(rc.LocalAddrsV6) == 0 {
		// localAddr not set, so we need to find the default IPv6 address
		conn, err := net.Dial("udp", googleDNSResolverAddrV6)
		if err != nil {
			if rc.IPVersionMode == IPv6Only {
				// if user selected only IPv6 and we can't find a default IPv6 address, return an error
				return errors.New("unable to find default IPv6 address to open socket")
			}
			// user didn't specify IPv6 only, so we'll just log the issue and continue with IPv4
			log.Warn("unable to find default IPv6 address to open socket, using IPv4 only: ", err)
			rc.IPVersionMode = IPv4Only
			return nil
		}
		rc.LocalAddrsV6 = append(rc.LocalAddrsV6, conn.LocalAddr().(*net.UDPAddr).IP)
		// cleanup socket
		if err = conn.Close(); err != nil {
			log.Error("unable to close test connection to Google IPv6 public DNS: ", err)
		}

		nonLinkLocalIPv6 := make([]net.IP, 0, len(rc.LocalAddrsV6))
		for _, ip := range rc.LocalAddrsV6 {
			if util.IsIPv6(&ip) && (ip.IsLinkLocalMulticast() || ip.IsLinkLocalUnicast()) {
				log.Debug("ignoring link-local IPv6 nameserver: ", ip)
				continue
			}
			nonLinkLocalIPv6 = append(nonLinkLocalIPv6, ip)
		}
		rc.LocalAddrsV6 = nonLinkLocalIPv6
	}
	return nil
}

// populateNameServers populates the name servers (external and root) for the resolver.
// Check individual functions for more details.
func (rc *ResolverConfig) populateNameServers() error {
	if err := rc.populateExternalNameServers(); err != nil {
		return errors.Wrap(err, "could not populate external name servers")
	}
	if err := rc.populateRootNameServers(); err != nil {
		return errors.Wrap(err, "could not populate root name servers")
	}
	return nil
}

// populateExternalNameServers populates the external name servers for the resolver if they're not set
// Also, validates the nameservers and adds a default port if necessary
// IPv6 note: link-local IPv6 nameservers are ignored
func (rc *ResolverConfig) populateExternalNameServers() error {
	nsv4 := rc.ExternalNameServersV4
	nsv6 := rc.ExternalNameServersV6
	var err error
	if len(nsv4) == 0 && len(nsv6) == 0 {
		nsv4, nsv6, err = GetDNSServers(rc.DNSConfigFilePath)
		if err != nil {
			// if can't retrieve OS defaults, use hard-coded ZDNS defaults
			nsv4, nsv6 = DefaultExternalResolversV4, DefaultExternalResolversV6
			log.Warnf("Unable to parse resolvers file (%v). Using ZDNS defaults: %s", err, strings.Join(append(append([]string{}, nsv4...), nsv6...), ", "))
		}
	}
	if rc.IPVersionMode != IPv4Only && len(nsv6) == 0 {
		log.Fatal("no IPv6 nameservers found in OS configuration and IPv6 mode is enabled, please specify IPv6 nameservers")
	}
	if rc.IPVersionMode != IPv6Only && len(nsv4) == 0 {
		log.Fatal("no IPv4 nameservers found in OS configuration and IPv4 mode is enabled, please specify IPv4 nameservers")
	}
	if rc.IPVersionMode != IPv6Only && len(rc.ExternalNameServersV4) == 0 {
		// if IPv4 nameservers aren't set, use OS' default
		rc.ExternalNameServersV4 = nsv4
	}
	if rc.IPVersionMode != IPv4Only && len(rc.ExternalNameServersV6) == 0 {
		// if IPv6 nameservers aren't set, use OS' default
		rc.ExternalNameServersV6 = nsv6
	}

	// check that the nameservers have a port and append one if necessary
	portValidatedNSsV4 := make([]string, 0, len(rc.ExternalNameServersV4))
	portValidatedNSsV6 := make([]string, 0, len(rc.ExternalNameServersV6))
	for _, ns := range rc.ExternalNameServersV4 {
		portNS, err := util.AddDefaultPortToDNSServerName(ns)
		if err != nil {
			return fmt.Errorf("could not parse name server: %s", ns)
		}
		portValidatedNSsV4 = append(portValidatedNSsV4, portNS)
	}
	for _, ns := range rc.ExternalNameServersV6 {
		portNS, err := util.AddDefaultPortToDNSServerName(ns)
		if err != nil {
			return fmt.Errorf("could not parse name server: %s", ns)
		}
		portValidatedNSsV6 = append(portValidatedNSsV6, portNS)
	}
	// remove link-local IPv6 nameservers
	nonLinkLocalIPv6NSs := make([]string, 0, len(portValidatedNSsV6))
	for _, ns := range portValidatedNSsV6 {
		ip, _, err := util.SplitHostPort(ns)
		if err != nil {
			return errors.Wrapf(err, "could not split host and port for nameserver: %s", ns)
		}
		if util.IsIPv6(&ip) && (ip.IsLinkLocalMulticast() || ip.IsLinkLocalUnicast()) {
			log.Debug("ignoring link-local IPv6 nameserver: ", ns)
			continue
=======
	// TODO - Remove when we add IPv6 support
	for _, ns := range rc.RootNameServers {
		// we know ns passed validation above
		ip, _, err := util.SplitHostPort(ns)
		if err != nil {
			return errors.Wrapf(err, "could not split host and port for root nameserver: %s", ns)
		}
		if util.IsIPv6(&ip) {
			return fmt.Errorf("IPv6 root nameservers are not supported: %s", ns)
		}
	}
	for _, ns := range rc.ExternalNameServers {
		// we know ns passed validation above
		ip, _, err := util.SplitHostPort(ns)
		if err != nil {
			return errors.Wrapf(err, "could not split host and port for external nameserver: %s", ns)
		}
		if util.IsIPv6(&ip) {
			return fmt.Errorf("IPv6 extenral nameservers are not supported: %s", ns)
>>>>>>> 6758e08c
		}
		nonLinkLocalIPv6NSs = append(nonLinkLocalIPv6NSs, ns)
	}
	if rc.IPVersionMode != IPv4Only {
		rc.ExternalNameServersV6 = nonLinkLocalIPv6NSs
	}
<<<<<<< HEAD
	if rc.IPVersionMode != IPv6Only {
		rc.ExternalNameServersV4 = portValidatedNSsV4
	}
	return nil
}

// populateRootNameServers populates the root name servers for the resolver if they're not set
// Also, validates the nameservers and adds a default port if necessary
// Link-local IPv6 root nameservers are not allowed
func (rc *ResolverConfig) populateRootNameServers() error {
	if len(rc.RootNameServersV4) == 0 && len(rc.RootNameServersV6) == 0 {
		// if nameservers aren't set, use the set of 13 root name servers
		rc.RootNameServersV4 = RootServersV4[:]
		rc.RootNameServersV6 = RootServersV6[:]
		return nil
	}
	// check that the nameservers have a port and append one if necessary
	portValidatedNSsV4 := make([]string, 0, len(rc.RootNameServersV4))
	portValidatedNSsV6 := make([]string, 0, len(rc.RootNameServersV6))
	for _, ns := range rc.RootNameServersV4 {
		portNS, err := util.AddDefaultPortToDNSServerName(ns)
		if err != nil {
			return fmt.Errorf("could not parse name server: %s", ns)
		}
		portValidatedNSsV4 = append(portValidatedNSsV4, portNS)
	}
	for _, ns := range rc.RootNameServersV6 {
		portNS, err := util.AddDefaultPortToDNSServerName(ns)
		if err != nil {
			return fmt.Errorf("could not parse name server: %s", ns)
=======
	// TODO end IPv6 section

	// Local Addresses
	if len(rc.LocalAddrs) == 0 {
		return errors.New("must have a local address to send traffic from")
	}

	for _, ip := range rc.LocalAddrs {
		if ip == nil {
			return errors.New("local address cannot be nil")
		}
		if ip.To4() == nil && ip.To16() == nil {
			return fmt.Errorf("invalid local address: %v", ip)
>>>>>>> 6758e08c
		}
		portValidatedNSsV6 = append(portValidatedNSsV6, portNS)
	}
<<<<<<< HEAD
	// all root nameservers should be non-link-local
	// appending like this so we don't change the underlying array
	for _, ns := range portValidatedNSsV6 {
		ip, _, err := util.SplitHostPort(ns)
		if err != nil {
			return errors.Wrapf(err, "could not split host and port for nameserver: %s", ns)
		}
		if ip.IsLinkLocalUnicast() || ip.IsLinkLocalMulticast() {
			return fmt.Errorf("link-local IPv6 root nameservers are not supported: %s", ns)
		}
	}
	if rc.IPVersionMode != IPv4Only {
		rc.RootNameServersV6 = portValidatedNSsV6
	}
	if rc.IPVersionMode != IPv6Only {
		rc.RootNameServersV4 = portValidatedNSsV4
	}
=======

	// TODO - Remove when we add IPv6 support
	for _, addr := range rc.LocalAddrs {
		if util.IsIPv6(&addr) {
			return fmt.Errorf("IPv6 local addresses are not supported: %v", rc.LocalAddrs)
		}
	}
	// TODO end IPv6 section

	if err := rc.validateLoopbackConsistency(); err != nil {
		return errors.Wrap(err, "could not validate loopback consistency")
	}

>>>>>>> 6758e08c
	return nil
}

// validateLoopbackConsistency checks that the following is true
// - either all nameservers AND all local addresses are loopback, or none are
func (rc *ResolverConfig) validateLoopbackConsistency() error {
<<<<<<< HEAD
	// check if external nameservers are loopback or non-loopback
	allNameserversLoopback := true
	noneNameserversLoopback := true
	for _, ns := range rc.ExternalNameServersV4 {
=======
	allIPsLength := len(rc.LocalAddrs) + len(rc.RootNameServers) + len(rc.ExternalNameServers)
	allIPs := make([]net.IP, 0, allIPsLength)
	allIPs = append(allIPs, rc.LocalAddrs...)
	for _, ns := range rc.ExternalNameServers {
>>>>>>> 6758e08c
		ip, _, err := util.SplitHostPort(ns)
		if err != nil {
			return errors.Wrapf(err, "could not split host and port for external nameserver: %s", ns)
		}
		allIPs = append(allIPs, ip)
	}
	loopbackNameserverMismatch := allNameserversLoopback == noneNameserversLoopback
	if len(rc.ExternalNameServersV4) > 0 && loopbackNameserverMismatch {
		return errors.New("cannot mix loopback and non-loopback nameservers")
	}

	// Loopback IPv6 addresses are not allowed
	for _, ns := range rc.ExternalNameServersV6 {
		ip, _, err := util.SplitHostPort(ns)
		if err != nil {
<<<<<<< HEAD
			return errors.Wrapf(err, "could not split host and port for nameserver: %s", ns)
		}
		if ip.IsLoopback() {
			rc.ExternalNameServersV6 = DefaultExternalResolversV6
			log.Warnf("loopback external IPv6 nameservers are not supported: %s, using ZDNS defaults: %v", ns, rc.ExternalNameServersV6)
			break
=======
			return errors.Wrapf(err, "could not split host and port for root nameserver: %s", ns)
>>>>>>> 6758e08c
		}
		allIPs = append(allIPs, ip)
	}
<<<<<<< HEAD
	for _, ns := range rc.RootNameServersV6 {
		ip, _, err := util.SplitHostPort(ns)
		if err != nil {
			return errors.Wrapf(err, "could not split host and port for nameserver: %s", ns)
		}
		if ip.IsLoopback() {
			rc.RootNameServersV6 = RootServersV6
			log.Warnf("loopback root IPv6 nameservers are not supported: %s, using ZDNS defaults: %v", ns, rc.RootNameServersV6)
			break
		}
	}

	allLocalAddrsLoopback := true
	noneLocalAddrsLoopback := true
	// we don't want to change the underlying slice with append, so we create a new slice
	allLocalAddrs := append(append([]net.IP{}, rc.LocalAddrsV4...), rc.LocalAddrsV6...)
	// check if all local addresses are loopback or non-loopback
	for _, addr := range allLocalAddrs {
		if addr.IsLoopback() {
			noneLocalAddrsLoopback = false
=======
	allIPsLoopback := true
	noneIPsLoopback := true
	for _, ip := range allIPs {
		if ip.IsLoopback() {
			noneIPsLoopback = false
>>>>>>> 6758e08c
		} else {
			allIPsLoopback = false
		}
	}
<<<<<<< HEAD
	if len(allLocalAddrs) > 0 && allLocalAddrsLoopback == noneLocalAddrsLoopback {
		return fmt.Errorf("cannot mix loopback and non-loopback local addresses: %v", allLocalAddrs)
	}

	// Both nameservers and local addresses are completely loopback or non-loopback
	// if using loopback nameservers, override local addresses to be loopback and warn user
	if allNameserversLoopback && noneLocalAddrsLoopback && rc.IPVersionMode != IPv6Only {
		log.Warnf("nameservers (%s) are loopback, setting local address to loopback (%s) to match", rc.ExternalNameServersV4, LoopbackAddrString)
		rc.LocalAddrsV4 = []net.IP{net.ParseIP(LoopbackAddrString)}
		// we ignore link-local local addresses, so nothing to be done for IPv6
	} else if noneNameserversLoopback && allLocalAddrsLoopback {
		return errors.New("using loopback local addresses with non-loopback nameservers is not supported. " +
			"Consider setting nameservers to loopback addresses assuming you have a local DNS server")
=======
	if allIPsLoopback == noneIPsLoopback {
		return fmt.Errorf("cannot mix loopback and non-loopback local addresses (%v) and name servers (%v)", rc.LocalAddrs, util.Concat(rc.ExternalNameServers, rc.RootNameServers))
>>>>>>> 6758e08c
	}
	return nil
}

func (rc *ResolverConfig) PrintInfo() {
	log.Infof("using local addresses: %v", append(append([]net.IP{}, rc.LocalAddrsV4...), rc.LocalAddrsV6...))
	log.Infof("for non-iterative lookups, using external nameservers: %s", strings.Join(append(append([]string{}, rc.ExternalNameServersV4...), rc.ExternalNameServersV6...), ", "))
	log.Infof("for iterative lookups, using nameservers: %s", strings.Join(append(append([]string{}, rc.RootNameServersV4...), rc.RootNameServersV6...), ", "))
}

// NewResolverConfig creates a new ResolverConfig with default values.
func NewResolverConfig() *ResolverConfig {
	c := new(Cache)
	c.Init(defaultCacheSize)
	return &ResolverConfig{
		LookupClient: LookupClient{},
		Cache:        c,

		Blacklist:    blacklist.New(),
		LocalAddrsV4: []net.IP{},
		LocalAddrsV6: []net.IP{},

		TransportMode:         defaultTransportMode,
		IPVersionMode:         defaultIPVersionMode,
		IterationIPPreference: defaultIterationIPPreference,
		ShouldRecycleSockets:  defaultShouldRecycleSockets,
		LookupAllNameServers:  false,
		FollowCNAMEs:          defaultFollowCNAMEs,

		Retries:  defaultRetries,
		LogLevel: defaultLogVerbosity,

		Timeout:          defaultTimeout,
		IterativeTimeout: defaultIterativeTimeout,
		MaxDepth:         defaultMaxDepth,

		DNSSecEnabled:       defaultDNSSECEnabled,
		CheckingDisabledBit: defaultCheckingDisabledBit,
	}
}

type ConnectionInfo struct {
	udpClient *dns.Client
	tcpClient *dns.Client
	conn      *dns.Conn
	localAddr net.IP
}

// Resolver is a struct that holds the state of a DNS resolver. It is used to perform DNS lookups.
type Resolver struct {
	cache        *Cache
	lookupClient Lookuper // either a functional or mock Lookuper client for testing

	blacklist *blacklist.SafeBlacklist

	connInfoIPv4 *ConnectionInfo
	connInfoIPv6 *ConnectionInfo

	retries  int
	logLevel log.Level

	transportMode         transportMode
	ipVersionMode         IPVersionMode
	iterationIPPreference IterationIPPreference
	shouldRecycleSockets  bool

	iterativeTimeout     time.Duration
	timeout              time.Duration // timeout for the network conns
	maxDepth             int
	externalNameServers  []string // name servers used by external lookups (either OS or user specified)
	rootNameServers      []string // root servers used for iterative lookups
	lookupAllNameServers bool
	followCNAMEs         bool // whether iterative lookups should follow CNAMEs/DNAMEs

	dnsSecEnabled       bool
	ednsOptions         []dns.EDNS0
	checkingDisabledBit bool
	isClosed            bool // true if the resolver has been closed, lookup will panic if called after Close
}

// InitResolver creates a new Resolver struct using the ResolverConfig. The Resolver is used to perform DNS lookups.
// It is safe to create multiple Resolvers with the same ResolverConfig but each resolver should perform only one lookup at a time.
// Returns a Resolver ptr and any error that occurred
func InitResolver(config *ResolverConfig) (*Resolver, error) {
	if err := config.Validate(); err != nil {
		return nil, fmt.Errorf("invalid resolver config: %w", err)
	}
	var c *Cache
	if config.CacheSize != 0 {
		c = new(Cache)
		c.Init(config.CacheSize)
	} else if config.Cache != nil {
		c = config.Cache
	} else {
		c = new(Cache)
		c.Init(defaultCacheSize)
	}
	// copy relevant all values from config to resolver
	r := &Resolver{
		cache:        c,
		lookupClient: config.LookupClient,

		blacklist: config.Blacklist,

		retries:              config.Retries,
		logLevel:             config.LogLevel,
		lookupAllNameServers: config.LookupAllNameServers,

		transportMode:         config.TransportMode,
		ipVersionMode:         config.IPVersionMode,
		iterationIPPreference: config.IterationIPPreference,
		shouldRecycleSockets:  config.ShouldRecycleSockets,
		followCNAMEs:          config.FollowCNAMEs,

		timeout: config.Timeout,

		dnsSecEnabled:       config.DNSSecEnabled,
		ednsOptions:         config.EdnsOptions,
		checkingDisabledBit: config.CheckingDisabledBit,

		rootNameServers: []string{},
	}
	log.SetLevel(r.logLevel)
	// create connection info for IPv4
	if config.IPVersionMode == IPv4Only || config.IPVersionMode == IPv4OrIPv6 {
		connInfo, err := getConnectionInfo(config.LocalAddrsV4, config.TransportMode, config.Timeout, config.ShouldRecycleSockets)
		if err != nil {
			return nil, fmt.Errorf("could not create connection info for IPv4: %w", err)
		}
		r.connInfoIPv4 = connInfo
	}
	// create connection info for IPv6
	if config.IPVersionMode == IPv6Only || config.IPVersionMode == IPv4OrIPv6 {
		connInfo, err := getConnectionInfo(config.LocalAddrsV6, config.TransportMode, config.Timeout, config.ShouldRecycleSockets)
		if err != nil {
			return nil, fmt.Errorf("could not create connection info for IPv6: %w", err)
		}
		r.connInfoIPv6 = connInfo
	}
	// need to deep-copy here so we're not reliant on the state of the resolver config post-resolver creation
	r.externalNameServers = make([]string, 0)
	if config.IPVersionMode == IPv4Only || config.IPVersionMode == IPv4OrIPv6 {
		ipv4Nameservers := make([]string, len(config.ExternalNameServersV4))
		// copy over IPv4 nameservers
		elemsCopied := copy(ipv4Nameservers, config.ExternalNameServersV4)
		if elemsCopied != len(config.ExternalNameServersV4) {
			log.Fatal("failed to copy entire IPv4 name servers list from config")
		}
		r.externalNameServers = append(r.externalNameServers, ipv4Nameservers...)
	}
	ipv6Nameservers := make([]string, len(config.ExternalNameServersV6))
	if config.IPVersionMode == IPv6Only || config.IPVersionMode == IPv4OrIPv6 {
		// copy over IPv6 nameservers
		elemsCopied := copy(ipv6Nameservers, config.ExternalNameServersV6)
		if elemsCopied != len(config.ExternalNameServersV6) {
			log.Fatal("failed to copy entire IPv6 name servers list from config")
		}
		r.externalNameServers = append(r.externalNameServers, ipv6Nameservers...)
	}
	// deep copy external name servers from config to resolver
	r.iterativeTimeout = config.IterativeTimeout
	r.maxDepth = config.MaxDepth
	r.rootNameServers = make([]string, 0, len(config.RootNameServersV4)+len(config.RootNameServersV6))
	if r.ipVersionMode != IPv6Only && len(config.RootNameServersV4) == 0 {
		// add IPv4 root servers
		r.rootNameServers = append(r.rootNameServers, RootServersV4...)
	} else if r.ipVersionMode != IPv6Only {
		r.rootNameServers = append(r.rootNameServers, config.RootNameServersV4...)
	}
	if r.ipVersionMode != IPv4Only && len(config.RootNameServersV6) == 0 {
		// add IPv6 root servers
		r.rootNameServers = append(r.rootNameServers, RootServersV6...)
	} else if r.ipVersionMode != IPv4Only {
		r.rootNameServers = append(r.rootNameServers, config.RootNameServersV6...)
	}
	return r, nil
}

func getConnectionInfo(localAddr []net.IP, transportMode transportMode, timeout time.Duration, shouldRecycleSockets bool) (*ConnectionInfo, error) {
	connInfo := &ConnectionInfo{
		localAddr: localAddr[rand.Intn(len(localAddr))],
	}
	if shouldRecycleSockets {
		// create persistent connection
		conn, err := net.ListenUDP("udp", &net.UDPAddr{IP: connInfo.localAddr})
		if err != nil {
			return nil, fmt.Errorf("unable to create UDP connection: %w", err)
		}
		connInfo.conn = new(dns.Conn)
		connInfo.conn.Conn = conn
	}

	usingUDP := transportMode == UDPOrTCP || transportMode == UDPOnly
	if usingUDP {
		connInfo.udpClient = new(dns.Client)
		connInfo.udpClient.Timeout = timeout
		connInfo.udpClient.Dialer = &net.Dialer{
			Timeout:   timeout,
			LocalAddr: &net.UDPAddr{IP: connInfo.localAddr},
		}
	}
	usingTCP := transportMode == UDPOrTCP || transportMode == TCPOnly
	if usingTCP {
		connInfo.tcpClient = new(dns.Client)
		connInfo.tcpClient.Net = "tcp"
		connInfo.tcpClient.Timeout = timeout
		connInfo.tcpClient.Dialer = &net.Dialer{
			Timeout:   timeout,
			LocalAddr: &net.TCPAddr{IP: connInfo.localAddr},
		}
	}
	return connInfo, nil
}

// ExternalLookup performs a single lookup of a DNS question, q,  against an external name server.
// dstServer, (ex: '1.1.1.1:53') can be set to over-ride the nameservers defined in the ResolverConfig.
// If dstServer is not  specified (ie. is an empty string), a random external name server will be used from the resolver's list of external name servers.
// Thread-safety note: It is UNSAFE to use the same Resolver object to perform multiple lookups concurrently. If you need to perform
// multiple lookups concurrently, create a new Resolver object for each concurrent lookup.
// Returns the result of the lookup, the trace of the lookup (what each nameserver along the lookup returned), the
// status of the lookup, and any error that occurred.
func (r *Resolver) ExternalLookup(q *Question, dstServer string) (*SingleQueryResult, Trace, Status, error) {
	if r.isClosed {
		log.Fatal("resolver has been closed, cannot perform lookup")
	}

	if dstServer == "" {
		dstServer = r.randomExternalNameServer()
		log.Info("no name server provided for external lookup, using  random external name server: ", dstServer)
	}
	dstServerWithPort, err := util.AddDefaultPortToDNSServerName(dstServer)
	if err != nil {
		// TODO update below when adding IPv6, add ex. IPv6
		return nil, nil, StatusIllegalInput, fmt.Errorf("could not parse name server (%s): %w. Correct format IPv4 (1.1.1.1:53)", dstServer, err)
	}
	if dstServer != dstServerWithPort {
		log.Info("no port provided for external lookup, using default port 53")
	}
	// Check for loopback mis-match
	nsIP, _, err := util.SplitHostPort(dstServerWithPort)
	if err != nil {
<<<<<<< HEAD
		return nil, nil, StatusIllegalInput, fmt.Errorf("could not split host and port for name server: %w", err)
=======
		// TODO update below when adding IPv6, add ex. IPv6
		return nil, nil, StatusIllegalInput, fmt.Errorf("could not parse name server (%s): %w. Correct format IPv4 (1.1.1.1:53)", dstServer, err)
>>>>>>> 6758e08c
	}
	if nsIP.To4() != nil && r.connInfoIPv4 != nil && r.connInfoIPv4.localAddr.IsLoopback() != nsIP.IsLoopback() {
		return nil, nil, StatusIllegalInput, errors.New("nameserver (%s) and local address(%s) must be both loopback or non-loopback")
	} else if util.IsIPv6(&nsIP) && nsIP.IsLoopback() {
		return nil, nil, StatusIllegalInput, errors.New("cannot use IPv6 loopback nameserver")
	}
	// dstServer has been validated and has a port
	dstServer = dstServerWithPort
	lookup, trace, status, err := r.lookupClient.DoSingleDstServerLookup(r, *q, dstServer, false)
	return lookup, trace, status, err
}

// IterativeLookup performs a single iterative lookup of a DNS question, q,  against a root name server. Iterative lookups
// follow nameservers from the root to the authoritative nameserver for the query.
// Thread-safety note: It is UNSAFE to use the same Resolver object to perform multiple lookups concurrently. If you need to perform
// multiple lookups concurrently, create a new Resolver object for each concurrent lookup.
// Returns the result of the lookup, the trace of the lookup (what each nameserver along the lookup returned), the
// status of the lookup, and any error that occurred.
func (r *Resolver) IterativeLookup(q *Question) (*SingleQueryResult, Trace, Status, error) {
	if r.isClosed {
		log.Fatal("resolver has been closed, cannot perform lookup")
	}
	return r.lookupClient.DoSingleDstServerLookup(r, *q, r.randomRootNameServer(), true)
}

// Close cleans up any resources used by the resolver. This should be called when the resolver is no longer needed.
// Lookup will panic if called after Close.
func (r *Resolver) Close() {
	if r.connInfoIPv4.conn != nil {
		if err := r.connInfoIPv4.conn.Close(); err != nil {
			log.Errorf("error closing IPv4 connection: %v", err)
		}
	}
	if r.connInfoIPv6.conn != nil {
		if err := r.connInfoIPv6.conn.Close(); err != nil {
			log.Errorf("error closing IPv6 connection: %v", err)
		}
	}
}

func (r *Resolver) randomExternalNameServer() string {
	l := len(r.externalNameServers)
	if r.externalNameServers == nil || l == 0 {
		log.Fatal("no external name servers specified")
	}
	return r.externalNameServers[rand.Intn(l)]
}

func (r *Resolver) randomRootNameServer() string {
	l := len(r.rootNameServers)
	if r.rootNameServers == nil || l == 0 {
		log.Fatal("no root name servers specified")
	}
	return r.rootNameServers[rand.Intn(l)]
}

func (r *Resolver) verboseLog(depth int, args ...interface{}) {
	log.Debug(makeVerbosePrefix(depth), args)
}<|MERGE_RESOLUTION|>--- conflicted
+++ resolved
@@ -19,7 +19,6 @@
 	"math/rand"
 	"net"
 	"strings"
-	"sync"
 	"time"
 
 	"github.com/pkg/errors"
@@ -32,15 +31,6 @@
 )
 
 const (
-<<<<<<< HEAD
-	LoopbackAddrString      = "127.0.0.1"
-	googleDNSResolverAddr   = "8.8.8.8:53"
-	googleDNSResolverAddrV6 = "[2001:4860:4860::8888]:53"
-=======
-	// TODO - we'll need to update this when we add IPv6 support
-	LoopbackAddrString = "127.0.0.1"
->>>>>>> 6758e08c
-
 	defaultTimeout               = 15 * time.Second // timeout for resolving a single name
 	defaultIterativeTimeout      = 4 * time.Second  // timeout for single iteration in an iterative query
 	defaultTransportMode         = UDPOrTCP
@@ -62,11 +52,6 @@
 
 // ResolverConfig is a struct that holds all the configuration options for a Resolver. It is used to create a new Resolver.
 type ResolverConfig struct {
-<<<<<<< HEAD
-	sync.Mutex   // lock for populateAndValidate
-=======
-	sync.Mutex
->>>>>>> 6758e08c
 	Cache        *Cache
 	CacheSize    int      // don't use both cache and cacheSize
 	LookupClient Lookuper // either a functional or mock Lookuper client for testing
@@ -100,29 +85,9 @@
 	CheckingDisabledBit bool
 }
 
-<<<<<<< HEAD
-// PopulateAndValidate checks if the ResolverConfig is valid and populates any missing fields with default values.
-func (rc *ResolverConfig) PopulateAndValidate() error {
-	// This is called in every InitResolver while re-using the config, so it needs to be thread-safe
-	rc.Lock()
-	defer rc.Unlock()
-	// populate any missing values in resolver config
-	if err := rc.populateResolverConfig(); err != nil {
-		return errors.Wrap(err, "could not populate resolver config")
-	}
-
-	// Potentially, a name-server could be listed multiple times by either the user or in the OS's respective /etc/resolv.conf
-	// De-dupe
-	rc.ExternalNameServersV4 = util.RemoveDuplicates(rc.ExternalNameServersV4)
-	rc.ExternalNameServersV6 = util.RemoveDuplicates(rc.ExternalNameServersV6)
-	rc.RootNameServersV4 = util.RemoveDuplicates(rc.RootNameServersV4)
-	rc.RootNameServersV6 = util.RemoveDuplicates(rc.RootNameServersV6)
-
-=======
 // Validate checks if the ResolverConfig is valid, returns an error describing the issue if it is not.
 // This function should not modify the config
 func (rc *ResolverConfig) Validate() error {
->>>>>>> 6758e08c
 	if isValid, reason := rc.TransportMode.isValid(); !isValid {
 		return fmt.Errorf("invalid transport mode: %s", reason)
 	}
@@ -133,23 +98,6 @@
 		return errors.New("cannot use both cache and cacheSize")
 	}
 
-<<<<<<< HEAD
-	// Check that all nameservers/local addresses are valid
-	// we don't want to change the underlying slice with append, so we create a new slice
-	for _, ns := range append(append([]string{}, rc.ExternalNameServersV4...), rc.ExternalNameServersV6...) {
-		if _, _, err := net.SplitHostPort(ns); err != nil {
-			return fmt.Errorf("invalid external name server: %s", ns)
-		}
-	}
-	for _, ns := range append(append([]string{}, rc.RootNameServersV4...), rc.RootNameServersV6...) {
-		if _, _, err := net.SplitHostPort(ns); err != nil {
-			return fmt.Errorf("invalid root name server: %s", ns)
-		}
-	}
-	for _, addr := range append(rc.LocalAddrsV4, rc.LocalAddrsV6...) {
-		if addr == nil {
-			return errors.New("local address cannot be nil")
-=======
 	// External Nameservers
 	if len(rc.ExternalNameServers) == 0 {
 		return errors.New("must have at least one external name server")
@@ -173,7 +121,6 @@
 		ipString, _, err := net.SplitHostPort(ns)
 		if err != nil {
 			return fmt.Errorf("could not parse root name server (%s), must be valid IP and have port appended, ex: 1.2.3.4:53", ns)
->>>>>>> 6758e08c
 		}
 		ip := net.ParseIP(ipString)
 		if ip == nil {
@@ -181,172 +128,6 @@
 		}
 	}
 
-<<<<<<< HEAD
-	if err := rc.validateLoopbackConsistency(); err != nil {
-		return errors.Wrap(err, "could not validate loopback consistency")
-	}
-
-	// If we're using IPv6, we need both a local IPv6 address and an IPv6 nameserver
-	if rc.IPVersionMode != IPv4Only && (len(rc.LocalAddrsV6) == 0 || len(rc.ExternalNameServersV6) == 0) {
-		if rc.IPVersionMode == IPv6Only {
-			return errors.New("IPv6 only mode requires both local IPv6 addresses and IPv6 nameservers")
-		}
-		log.Info("cannot use IPv6 mode without both local IPv6 addresses and IPv6 nameservers, defaulting to IPv4 only")
-		rc.IPVersionMode = IPv4Only
-	}
-	// If we're using IPv4, we need both a local IPv4 address and an IPv4 nameserver
-	if rc.IPVersionMode != IPv6Only && (len(rc.LocalAddrsV4) == 0 || len(rc.ExternalNameServersV4) == 0) {
-		if rc.IPVersionMode == IPv4Only {
-			return errors.New("IPv4 only mode requires both local IPv4 addresses and IPv4 nameservers")
-		}
-		log.Info("cannot use IPv4 mode without both local IPv4 addresses and IPv4 nameservers, defaulting to IPv6 only")
-		rc.IPVersionMode = IPv6Only
-	}
-
-	if rc.IterationIPPreference == PreferIPv6 && rc.IPVersionMode == IPv4Only {
-		return errors.New("cannot prefer IPv6 in iterative queries with IPv4 only mode")
-	}
-	if rc.IterationIPPreference == PreferIPv4 && rc.IPVersionMode == IPv6Only {
-		return errors.New("cannot prefer IPv4 in iterative queries with IPv6 only mode")
-	}
-
-	return nil
-}
-
-func (rc *ResolverConfig) populateResolverConfig() error {
-	if err := rc.populateNameServers(); err != nil {
-		return errors.Wrap(err, "could not populate name servers")
-	}
-	if err := rc.populateLocalAddrs(); err != nil {
-		return errors.Wrap(err, "could not populate local addresses")
-	}
-	// if there is no IPv6 local addresses, we should not use IPv6
-	if len(rc.LocalAddrsV6) == 0 && rc.IPVersionMode != IPv4Only {
-		log.Warn("no IPv6 local addresses found, only using IPv4")
-		rc.IPVersionMode = IPv4Only
-	}
-
-	return rc.populateLocalAddrs()
-}
-
-// populateLocalAddrs populates/validates the local addresses for the resolver.
-// If no local addresses are set, it will find a IP address and IPv6 address, if applicable.
-func (rc *ResolverConfig) populateLocalAddrs() error {
-	if rc.IPVersionMode != IPv6Only && len(rc.LocalAddrsV4) == 0 {
-		// localAddr not set, so we need to find the default IP address
-		conn, err := net.Dial("udp", googleDNSResolverAddr)
-		if err != nil {
-			return fmt.Errorf("unable to find default IP address to open socket: %w", err)
-		}
-		rc.LocalAddrsV4 = append(rc.LocalAddrsV4, conn.LocalAddr().(*net.UDPAddr).IP)
-		// cleanup socket
-		if err = conn.Close(); err != nil {
-			log.Error("unable to close test connection to Google public DNS: ", err)
-		}
-	}
-
-	if rc.IPVersionMode != IPv4Only && len(rc.LocalAddrsV6) == 0 {
-		// localAddr not set, so we need to find the default IPv6 address
-		conn, err := net.Dial("udp", googleDNSResolverAddrV6)
-		if err != nil {
-			if rc.IPVersionMode == IPv6Only {
-				// if user selected only IPv6 and we can't find a default IPv6 address, return an error
-				return errors.New("unable to find default IPv6 address to open socket")
-			}
-			// user didn't specify IPv6 only, so we'll just log the issue and continue with IPv4
-			log.Warn("unable to find default IPv6 address to open socket, using IPv4 only: ", err)
-			rc.IPVersionMode = IPv4Only
-			return nil
-		}
-		rc.LocalAddrsV6 = append(rc.LocalAddrsV6, conn.LocalAddr().(*net.UDPAddr).IP)
-		// cleanup socket
-		if err = conn.Close(); err != nil {
-			log.Error("unable to close test connection to Google IPv6 public DNS: ", err)
-		}
-
-		nonLinkLocalIPv6 := make([]net.IP, 0, len(rc.LocalAddrsV6))
-		for _, ip := range rc.LocalAddrsV6 {
-			if util.IsIPv6(&ip) && (ip.IsLinkLocalMulticast() || ip.IsLinkLocalUnicast()) {
-				log.Debug("ignoring link-local IPv6 nameserver: ", ip)
-				continue
-			}
-			nonLinkLocalIPv6 = append(nonLinkLocalIPv6, ip)
-		}
-		rc.LocalAddrsV6 = nonLinkLocalIPv6
-	}
-	return nil
-}
-
-// populateNameServers populates the name servers (external and root) for the resolver.
-// Check individual functions for more details.
-func (rc *ResolverConfig) populateNameServers() error {
-	if err := rc.populateExternalNameServers(); err != nil {
-		return errors.Wrap(err, "could not populate external name servers")
-	}
-	if err := rc.populateRootNameServers(); err != nil {
-		return errors.Wrap(err, "could not populate root name servers")
-	}
-	return nil
-}
-
-// populateExternalNameServers populates the external name servers for the resolver if they're not set
-// Also, validates the nameservers and adds a default port if necessary
-// IPv6 note: link-local IPv6 nameservers are ignored
-func (rc *ResolverConfig) populateExternalNameServers() error {
-	nsv4 := rc.ExternalNameServersV4
-	nsv6 := rc.ExternalNameServersV6
-	var err error
-	if len(nsv4) == 0 && len(nsv6) == 0 {
-		nsv4, nsv6, err = GetDNSServers(rc.DNSConfigFilePath)
-		if err != nil {
-			// if can't retrieve OS defaults, use hard-coded ZDNS defaults
-			nsv4, nsv6 = DefaultExternalResolversV4, DefaultExternalResolversV6
-			log.Warnf("Unable to parse resolvers file (%v). Using ZDNS defaults: %s", err, strings.Join(append(append([]string{}, nsv4...), nsv6...), ", "))
-		}
-	}
-	if rc.IPVersionMode != IPv4Only && len(nsv6) == 0 {
-		log.Fatal("no IPv6 nameservers found in OS configuration and IPv6 mode is enabled, please specify IPv6 nameservers")
-	}
-	if rc.IPVersionMode != IPv6Only && len(nsv4) == 0 {
-		log.Fatal("no IPv4 nameservers found in OS configuration and IPv4 mode is enabled, please specify IPv4 nameservers")
-	}
-	if rc.IPVersionMode != IPv6Only && len(rc.ExternalNameServersV4) == 0 {
-		// if IPv4 nameservers aren't set, use OS' default
-		rc.ExternalNameServersV4 = nsv4
-	}
-	if rc.IPVersionMode != IPv4Only && len(rc.ExternalNameServersV6) == 0 {
-		// if IPv6 nameservers aren't set, use OS' default
-		rc.ExternalNameServersV6 = nsv6
-	}
-
-	// check that the nameservers have a port and append one if necessary
-	portValidatedNSsV4 := make([]string, 0, len(rc.ExternalNameServersV4))
-	portValidatedNSsV6 := make([]string, 0, len(rc.ExternalNameServersV6))
-	for _, ns := range rc.ExternalNameServersV4 {
-		portNS, err := util.AddDefaultPortToDNSServerName(ns)
-		if err != nil {
-			return fmt.Errorf("could not parse name server: %s", ns)
-		}
-		portValidatedNSsV4 = append(portValidatedNSsV4, portNS)
-	}
-	for _, ns := range rc.ExternalNameServersV6 {
-		portNS, err := util.AddDefaultPortToDNSServerName(ns)
-		if err != nil {
-			return fmt.Errorf("could not parse name server: %s", ns)
-		}
-		portValidatedNSsV6 = append(portValidatedNSsV6, portNS)
-	}
-	// remove link-local IPv6 nameservers
-	nonLinkLocalIPv6NSs := make([]string, 0, len(portValidatedNSsV6))
-	for _, ns := range portValidatedNSsV6 {
-		ip, _, err := util.SplitHostPort(ns)
-		if err != nil {
-			return errors.Wrapf(err, "could not split host and port for nameserver: %s", ns)
-		}
-		if util.IsIPv6(&ip) && (ip.IsLinkLocalMulticast() || ip.IsLinkLocalUnicast()) {
-			log.Debug("ignoring link-local IPv6 nameserver: ", ns)
-			continue
-=======
 	// TODO - Remove when we add IPv6 support
 	for _, ns := range rc.RootNameServers {
 		// we know ns passed validation above
@@ -366,45 +147,8 @@
 		}
 		if util.IsIPv6(&ip) {
 			return fmt.Errorf("IPv6 extenral nameservers are not supported: %s", ns)
->>>>>>> 6758e08c
-		}
-		nonLinkLocalIPv6NSs = append(nonLinkLocalIPv6NSs, ns)
-	}
-	if rc.IPVersionMode != IPv4Only {
-		rc.ExternalNameServersV6 = nonLinkLocalIPv6NSs
-	}
-<<<<<<< HEAD
-	if rc.IPVersionMode != IPv6Only {
-		rc.ExternalNameServersV4 = portValidatedNSsV4
-	}
-	return nil
-}
-
-// populateRootNameServers populates the root name servers for the resolver if they're not set
-// Also, validates the nameservers and adds a default port if necessary
-// Link-local IPv6 root nameservers are not allowed
-func (rc *ResolverConfig) populateRootNameServers() error {
-	if len(rc.RootNameServersV4) == 0 && len(rc.RootNameServersV6) == 0 {
-		// if nameservers aren't set, use the set of 13 root name servers
-		rc.RootNameServersV4 = RootServersV4[:]
-		rc.RootNameServersV6 = RootServersV6[:]
-		return nil
-	}
-	// check that the nameservers have a port and append one if necessary
-	portValidatedNSsV4 := make([]string, 0, len(rc.RootNameServersV4))
-	portValidatedNSsV6 := make([]string, 0, len(rc.RootNameServersV6))
-	for _, ns := range rc.RootNameServersV4 {
-		portNS, err := util.AddDefaultPortToDNSServerName(ns)
-		if err != nil {
-			return fmt.Errorf("could not parse name server: %s", ns)
-		}
-		portValidatedNSsV4 = append(portValidatedNSsV4, portNS)
-	}
-	for _, ns := range rc.RootNameServersV6 {
-		portNS, err := util.AddDefaultPortToDNSServerName(ns)
-		if err != nil {
-			return fmt.Errorf("could not parse name server: %s", ns)
-=======
+		}
+	}
 	// TODO end IPv6 section
 
 	// Local Addresses
@@ -418,35 +162,18 @@
 		}
 		if ip.To4() == nil && ip.To16() == nil {
 			return fmt.Errorf("invalid local address: %v", ip)
->>>>>>> 6758e08c
-		}
-		portValidatedNSsV6 = append(portValidatedNSsV6, portNS)
-	}
-<<<<<<< HEAD
-	// all root nameservers should be non-link-local
-	// appending like this so we don't change the underlying array
-	for _, ns := range portValidatedNSsV6 {
-		ip, _, err := util.SplitHostPort(ns)
-		if err != nil {
-			return errors.Wrapf(err, "could not split host and port for nameserver: %s", ns)
-		}
-		if ip.IsLinkLocalUnicast() || ip.IsLinkLocalMulticast() {
-			return fmt.Errorf("link-local IPv6 root nameservers are not supported: %s", ns)
-		}
-	}
-	if rc.IPVersionMode != IPv4Only {
-		rc.RootNameServersV6 = portValidatedNSsV6
-	}
-	if rc.IPVersionMode != IPv6Only {
-		rc.RootNameServersV4 = portValidatedNSsV4
-	}
-=======
+		}
+	}
 
 	// TODO - Remove when we add IPv6 support
 	for _, addr := range rc.LocalAddrs {
 		if util.IsIPv6(&addr) {
 			return fmt.Errorf("IPv6 local addresses are not supported: %v", rc.LocalAddrs)
 		}
+		// TODO - remember, no link-local/multicast IPv6 addrs
+		if ip.IsLinkLocalUnicast() || ip.IsLinkLocalMulticast() {
+			return fmt.Errorf("link-local IPv6 root nameservers are not supported: %s", ns)
+		}
 	}
 	// TODO end IPv6 section
 
@@ -454,102 +181,40 @@
 		return errors.Wrap(err, "could not validate loopback consistency")
 	}
 
->>>>>>> 6758e08c
 	return nil
 }
 
 // validateLoopbackConsistency checks that the following is true
 // - either all nameservers AND all local addresses are loopback, or none are
 func (rc *ResolverConfig) validateLoopbackConsistency() error {
-<<<<<<< HEAD
-	// check if external nameservers are loopback or non-loopback
-	allNameserversLoopback := true
-	noneNameserversLoopback := true
-	for _, ns := range rc.ExternalNameServersV4 {
-=======
 	allIPsLength := len(rc.LocalAddrs) + len(rc.RootNameServers) + len(rc.ExternalNameServers)
 	allIPs := make([]net.IP, 0, allIPsLength)
 	allIPs = append(allIPs, rc.LocalAddrs...)
 	for _, ns := range rc.ExternalNameServers {
->>>>>>> 6758e08c
 		ip, _, err := util.SplitHostPort(ns)
 		if err != nil {
 			return errors.Wrapf(err, "could not split host and port for external nameserver: %s", ns)
 		}
 		allIPs = append(allIPs, ip)
 	}
-	loopbackNameserverMismatch := allNameserversLoopback == noneNameserversLoopback
-	if len(rc.ExternalNameServersV4) > 0 && loopbackNameserverMismatch {
-		return errors.New("cannot mix loopback and non-loopback nameservers")
-	}
-
-	// Loopback IPv6 addresses are not allowed
-	for _, ns := range rc.ExternalNameServersV6 {
+	for _, ns := range rc.RootNameServers {
 		ip, _, err := util.SplitHostPort(ns)
 		if err != nil {
-<<<<<<< HEAD
-			return errors.Wrapf(err, "could not split host and port for nameserver: %s", ns)
-		}
-		if ip.IsLoopback() {
-			rc.ExternalNameServersV6 = DefaultExternalResolversV6
-			log.Warnf("loopback external IPv6 nameservers are not supported: %s, using ZDNS defaults: %v", ns, rc.ExternalNameServersV6)
-			break
-=======
 			return errors.Wrapf(err, "could not split host and port for root nameserver: %s", ns)
->>>>>>> 6758e08c
 		}
 		allIPs = append(allIPs, ip)
 	}
-<<<<<<< HEAD
-	for _, ns := range rc.RootNameServersV6 {
-		ip, _, err := util.SplitHostPort(ns)
-		if err != nil {
-			return errors.Wrapf(err, "could not split host and port for nameserver: %s", ns)
-		}
-		if ip.IsLoopback() {
-			rc.RootNameServersV6 = RootServersV6
-			log.Warnf("loopback root IPv6 nameservers are not supported: %s, using ZDNS defaults: %v", ns, rc.RootNameServersV6)
-			break
-		}
-	}
-
-	allLocalAddrsLoopback := true
-	noneLocalAddrsLoopback := true
-	// we don't want to change the underlying slice with append, so we create a new slice
-	allLocalAddrs := append(append([]net.IP{}, rc.LocalAddrsV4...), rc.LocalAddrsV6...)
-	// check if all local addresses are loopback or non-loopback
-	for _, addr := range allLocalAddrs {
-		if addr.IsLoopback() {
-			noneLocalAddrsLoopback = false
-=======
 	allIPsLoopback := true
 	noneIPsLoopback := true
 	for _, ip := range allIPs {
 		if ip.IsLoopback() {
 			noneIPsLoopback = false
->>>>>>> 6758e08c
 		} else {
 			allIPsLoopback = false
 		}
 	}
-<<<<<<< HEAD
-	if len(allLocalAddrs) > 0 && allLocalAddrsLoopback == noneLocalAddrsLoopback {
-		return fmt.Errorf("cannot mix loopback and non-loopback local addresses: %v", allLocalAddrs)
-	}
-
-	// Both nameservers and local addresses are completely loopback or non-loopback
-	// if using loopback nameservers, override local addresses to be loopback and warn user
-	if allNameserversLoopback && noneLocalAddrsLoopback && rc.IPVersionMode != IPv6Only {
-		log.Warnf("nameservers (%s) are loopback, setting local address to loopback (%s) to match", rc.ExternalNameServersV4, LoopbackAddrString)
-		rc.LocalAddrsV4 = []net.IP{net.ParseIP(LoopbackAddrString)}
-		// we ignore link-local local addresses, so nothing to be done for IPv6
-	} else if noneNameserversLoopback && allLocalAddrsLoopback {
-		return errors.New("using loopback local addresses with non-loopback nameservers is not supported. " +
-			"Consider setting nameservers to loopback addresses assuming you have a local DNS server")
-=======
 	if allIPsLoopback == noneIPsLoopback {
 		return fmt.Errorf("cannot mix loopback and non-loopback local addresses (%v) and name servers (%v)", rc.LocalAddrs, util.Concat(rc.ExternalNameServers, rc.RootNameServers))
->>>>>>> 6758e08c
 	}
 	return nil
 }
@@ -669,8 +334,6 @@
 		dnsSecEnabled:       config.DNSSecEnabled,
 		ednsOptions:         config.EdnsOptions,
 		checkingDisabledBit: config.CheckingDisabledBit,
-
-		rootNameServers: []string{},
 	}
 	log.SetLevel(r.logLevel)
 	// create connection info for IPv4
@@ -788,20 +451,15 @@
 	if dstServer != dstServerWithPort {
 		log.Info("no port provided for external lookup, using default port 53")
 	}
-	// Check for loopback mis-match
-	nsIP, _, err := util.SplitHostPort(dstServerWithPort)
+	dstServerIP, _, err := util.SplitHostPort(dstServerWithPort)
 	if err != nil {
-<<<<<<< HEAD
-		return nil, nil, StatusIllegalInput, fmt.Errorf("could not split host and port for name server: %w", err)
-=======
 		// TODO update below when adding IPv6, add ex. IPv6
 		return nil, nil, StatusIllegalInput, fmt.Errorf("could not parse name server (%s): %w. Correct format IPv4 (1.1.1.1:53)", dstServer, err)
->>>>>>> 6758e08c
-	}
-	if nsIP.To4() != nil && r.connInfoIPv4 != nil && r.connInfoIPv4.localAddr.IsLoopback() != nsIP.IsLoopback() {
-		return nil, nil, StatusIllegalInput, errors.New("nameserver (%s) and local address(%s) must be both loopback or non-loopback")
-	} else if util.IsIPv6(&nsIP) && nsIP.IsLoopback() {
-		return nil, nil, StatusIllegalInput, errors.New("cannot use IPv6 loopback nameserver")
+	}
+	// check that local address and dstServer's don't have a loopback mismatch
+	if r.localAddr.IsLoopback() != dstServerIP.IsLoopback() {
+		return nil, nil, StatusIllegalInput, errors.New("cannot mix loopback and non-loopback addresses")
+
 	}
 	// dstServer has been validated and has a port
 	dstServer = dstServerWithPort
