--- conflicted
+++ resolved
@@ -43,18 +43,11 @@
 	return false
 }
 
-<<<<<<< HEAD
-func questionFromAnswer(a Answer) Question {
-	return Question{Name: a.Name, Type: a.RrType, Class: a.RrClass}
-}
-
 // getTryNumber returns the one-indexed try that the lookup succeeded on
 func getTryNumber(totalRetries, retriesRemaining int) int {
 	return totalRetries - retriesRemaining + 1
 }
 
-=======
->>>>>>> c9f92e19
 func nameIsBeneath(name, layer string) (bool, string) {
 	name = strings.ToLower(name)
 	layer = strings.ToLower(layer)
