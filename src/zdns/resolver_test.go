/*
* ZDNS Copyright 2024 Regents of the University of Michigan
*
* Licensed under the Apache License, Version 2.0 (the "License"); you may not
* use this file except in compliance with the License. You may obtain a copy
* of the License at http://www.apache.org/licenses/LICENSE-2.0
*
* Unless required by applicable law or agreed to in writing, software
* distributed under the License is distributed on an "AS IS" BASIS,
* WITHOUT WARRANTIES OR CONDITIONS OF ANY KIND, either express or
* implied. See the License for the specific language governing
* permissions and limitations under the License.
 */

package zdns

import (
	"net"
	"testing"

	"github.com/stretchr/testify/require"
)

func TestResolverConfig_Validate(t *testing.T) {
	t.Run("Valid config with external/root name servers and local addr", func(t *testing.T) {
		rc := &ResolverConfig{
<<<<<<< HEAD
			ExternalNameServersV4: []string{"127.0.0.53:53"},
=======
			ExternalNameServers: []string{"127.0.0.53:53"},
			RootNameServers:     []string{"127.0.0.53:53"},
			LocalAddrs:          []net.IP{net.ParseIP("127.0.0.1")},
>>>>>>> 6758e08c
		}
		err := rc.Validate()
		require.Nil(t, err, "Expected no error but got %v", err)
<<<<<<< HEAD
		require.Equal(t, LoopbackAddrString, rc.LocalAddrsV4[0].String())
=======
>>>>>>> 6758e08c
	})
	t.Run("Using external nameserver with no port", func(t *testing.T) {
		rc := &ResolverConfig{
<<<<<<< HEAD
			ExternalNameServersV4: []string{"1.1.1.1"},
		}
		err := rc.PopulateAndValidate()
		require.Nil(t, err)
		require.Equal(t, "1.1.1.1:53", rc.ExternalNameServersV4[0], "Expected port 53 to be appended to nameserver")
	})
	t.Run("Using nameserver with port", func(t *testing.T) {
		rc := &ResolverConfig{
			ExternalNameServersV4: []string{"1.1.1.1:64"},
		}
		err := rc.PopulateAndValidate()
		require.Nil(t, err)
		require.Equal(t, "1.1.1.1:64", rc.ExternalNameServersV4[0], "Expected nameserver to remain unchanged")
=======
			ExternalNameServers: []string{"127.0.0.53"},
			RootNameServers:     []string{"127.0.0.53:53"},
			LocalAddrs:          []net.IP{net.ParseIP("127.0.0.1")},
		}
		err := rc.Validate()
		require.NotNil(t, err)
>>>>>>> 6758e08c
	})
	t.Run("Using root nameserver with no port", func(t *testing.T) {
		rc := &ResolverConfig{
<<<<<<< HEAD
			LocalAddrsV4: []net.IP{net.ParseIP("192.168.1.1")},
		}
		err := rc.PopulateAndValidate()
		require.Nil(t, err)
		require.Equal(t, "192.168.1.1", rc.LocalAddrsV4[0].String(), "Expected local address to be unchanged")
=======
			ExternalNameServers: []string{"127.0.0.53:53"},
			RootNameServers:     []string{"127.0.0.53"},
			LocalAddrs:          []net.IP{net.ParseIP("127.0.0.1")},
		}
		err := rc.Validate()
		require.NotNil(t, err)
>>>>>>> 6758e08c
	})
	t.Run("Missing external nameserver", func(t *testing.T) {
		rc := &ResolverConfig{
<<<<<<< HEAD
			ExternalNameServersV4: []string{"127.0.0.1:53", "8.8.8.8:53"},
=======
			RootNameServers: []string{"127.0.0.53:53"},
			LocalAddrs:      []net.IP{net.ParseIP("127.0.0.1")},
>>>>>>> 6758e08c
		}
		err := rc.Validate()
		require.NotNil(t, err)
	})
	t.Run("Missing root nameserver", func(t *testing.T) {
		rc := &ResolverConfig{
<<<<<<< HEAD
			ExternalNameServersV4: []string{"8.8.8.8:53"},
			LocalAddrsV4:          []net.IP{net.ParseIP("127.0.0.1")},
=======
			ExternalNameServers: []string{"127.0.0.53:53"},
			LocalAddrs:          []net.IP{net.ParseIP("127.0.0.1")},
>>>>>>> 6758e08c
		}
		err := rc.Validate()
		require.NotNil(t, err)
	})
	t.Run("Missing local addr", func(t *testing.T) {
		rc := &ResolverConfig{
<<<<<<< HEAD
			ExternalNameServersV4: []string{"127.0.0.1:53"},
			LocalAddrsV4:          []net.IP{net.ParseIP("192.168.0.1")},
		}
		err := rc.PopulateAndValidate()
		require.Nil(t, err)
		require.Equal(t, LoopbackAddrString, rc.LocalAddrsV4[0].String(), "Expected local address to be overwritten with loopback address")
	})

	t.Run("Valid non-loopback nameservers and local addresses", func(t *testing.T) {
		rc := &ResolverConfig{
			ExternalNameServersV4: []string{"8.8.8.8:53", "8.8.4.4:53"},
			LocalAddrsV4:          []net.IP{net.ParseIP("192.168.0.1"), net.ParseIP("192.168.0.2")},
		}
		err := rc.PopulateAndValidate()
		require.Nil(t, err, "Valid non-loopback nameservers and local addresses should not result in an error")
		require.Equal(t, "8.8.8.8:53", rc.ExternalNameServersV4[0], "Expected nameserver to remain unchanged")
		require.Equal(t, "192.168.0.1", rc.LocalAddrsV4[0].String(), "Expected local address to remain unchanged")
=======
			ExternalNameServers: []string{"127.0.0.53:53"},
			RootNameServers:     []string{"127.0.0.53:53"},
		}
		err := rc.Validate()
		require.NotNil(t, err)
>>>>>>> 6758e08c
	})

	t.Run("Cannot mix loopback addresses in nameservers", func(t *testing.T) {
		rc := &ResolverConfig{
<<<<<<< HEAD
			ExternalNameServersV4: []string{"127.0.0.1:53", "127.0.0.2:53"},
			LocalAddrsV4:          []net.IP{net.ParseIP("127.0.0.1"), net.ParseIP("127.0.0.2")},
		}
		err := rc.PopulateAndValidate()
		require.Nil(t, err, "Valid loopback nameservers and local addresses should not result in an error")
		require.Equal(t, LoopbackAddrString, rc.LocalAddrsV4[0].String(), "Expected local address to be overwritten with loopback address")
		require.Equal(t, "127.0.0.1:53", rc.ExternalNameServersV4[0], "Expected nameserver to remain unchanged")
=======
			ExternalNameServers: []string{"127.0.0.53:53, 1.1.1.1:53"},
			RootNameServers:     []string{"127.0.0.53:53"},
			LocalAddrs:          []net.IP{net.ParseIP("127.0.0.1")},
		}
		err := rc.Validate()
		require.NotNil(t, err)
	})
	t.Run("Cannot mix loopback addresses among nameservers", func(t *testing.T) {
		rc := &ResolverConfig{
			ExternalNameServers: []string{"1.1.1.1:53"},
			RootNameServers:     []string{"127.0.0.53:53"},
			LocalAddrs:          []net.IP{net.ParseIP("127.0.0.1")},
		}
		err := rc.Validate()
		require.NotNil(t, err)
>>>>>>> 6758e08c
	})
	t.Run("Cannot reach loopback NSes from non-loopback local address", func(t *testing.T) {
		rc := &ResolverConfig{
<<<<<<< HEAD
			RootNameServersV4: []string{"1.2.3"},
=======
			ExternalNameServers: []string{"127.0.0.53:53"},
			RootNameServers:     []string{"127.0.0.53:53"},
			LocalAddrs:          []net.IP{net.ParseIP("192.168.1.2")},
>>>>>>> 6758e08c
		}
		err := rc.Validate()
		require.NotNil(t, err)
	})
	t.Run("Cannot reach non-loopback NSes from loopback local address", func(t *testing.T) {
		rc := &ResolverConfig{
<<<<<<< HEAD
			RootNameServersV4: []string{"1.2.3.4:49"},
		}
		err := rc.PopulateAndValidate()
		require.Nil(t, err, "Expected no error for valid root nameserver")
		require.Equal(t, "49", strings.Split(rc.RootNameServersV4[0], ":")[1], "Expected port to be unchanged")
		rc = &ResolverConfig{
			RootNameServersV4: []string{"1.2.3.4"},
		}
		err = rc.PopulateAndValidate()
		require.Nil(t, err, "Expected no error for valid root nameserver")
		require.Equal(t, "53", strings.Split(rc.RootNameServersV4[0], ":")[1], "Expected port to be populated")
=======
			ExternalNameServers: []string{"1.1.1.1:53"},
			RootNameServers:     []string{"1.1.1.1:53"},
			LocalAddrs:          []net.IP{net.ParseIP("127.0.0.1")},
		}
		err := rc.Validate()
		require.NotNil(t, err)
>>>>>>> 6758e08c
	})
}<|MERGE_RESOLUTION|>--- conflicted
+++ resolved
@@ -24,128 +24,58 @@
 func TestResolverConfig_Validate(t *testing.T) {
 	t.Run("Valid config with external/root name servers and local addr", func(t *testing.T) {
 		rc := &ResolverConfig{
-<<<<<<< HEAD
-			ExternalNameServersV4: []string{"127.0.0.53:53"},
-=======
 			ExternalNameServers: []string{"127.0.0.53:53"},
 			RootNameServers:     []string{"127.0.0.53:53"},
 			LocalAddrs:          []net.IP{net.ParseIP("127.0.0.1")},
->>>>>>> 6758e08c
 		}
 		err := rc.Validate()
 		require.Nil(t, err, "Expected no error but got %v", err)
-<<<<<<< HEAD
-		require.Equal(t, LoopbackAddrString, rc.LocalAddrsV4[0].String())
-=======
->>>>>>> 6758e08c
 	})
 	t.Run("Using external nameserver with no port", func(t *testing.T) {
 		rc := &ResolverConfig{
-<<<<<<< HEAD
-			ExternalNameServersV4: []string{"1.1.1.1"},
-		}
-		err := rc.PopulateAndValidate()
-		require.Nil(t, err)
-		require.Equal(t, "1.1.1.1:53", rc.ExternalNameServersV4[0], "Expected port 53 to be appended to nameserver")
-	})
-	t.Run("Using nameserver with port", func(t *testing.T) {
-		rc := &ResolverConfig{
-			ExternalNameServersV4: []string{"1.1.1.1:64"},
-		}
-		err := rc.PopulateAndValidate()
-		require.Nil(t, err)
-		require.Equal(t, "1.1.1.1:64", rc.ExternalNameServersV4[0], "Expected nameserver to remain unchanged")
-=======
 			ExternalNameServers: []string{"127.0.0.53"},
 			RootNameServers:     []string{"127.0.0.53:53"},
 			LocalAddrs:          []net.IP{net.ParseIP("127.0.0.1")},
 		}
 		err := rc.Validate()
 		require.NotNil(t, err)
->>>>>>> 6758e08c
 	})
 	t.Run("Using root nameserver with no port", func(t *testing.T) {
 		rc := &ResolverConfig{
-<<<<<<< HEAD
-			LocalAddrsV4: []net.IP{net.ParseIP("192.168.1.1")},
-		}
-		err := rc.PopulateAndValidate()
-		require.Nil(t, err)
-		require.Equal(t, "192.168.1.1", rc.LocalAddrsV4[0].String(), "Expected local address to be unchanged")
-=======
 			ExternalNameServers: []string{"127.0.0.53:53"},
 			RootNameServers:     []string{"127.0.0.53"},
 			LocalAddrs:          []net.IP{net.ParseIP("127.0.0.1")},
 		}
 		err := rc.Validate()
 		require.NotNil(t, err)
->>>>>>> 6758e08c
 	})
 	t.Run("Missing external nameserver", func(t *testing.T) {
 		rc := &ResolverConfig{
-<<<<<<< HEAD
-			ExternalNameServersV4: []string{"127.0.0.1:53", "8.8.8.8:53"},
-=======
 			RootNameServers: []string{"127.0.0.53:53"},
 			LocalAddrs:      []net.IP{net.ParseIP("127.0.0.1")},
->>>>>>> 6758e08c
 		}
 		err := rc.Validate()
 		require.NotNil(t, err)
 	})
 	t.Run("Missing root nameserver", func(t *testing.T) {
 		rc := &ResolverConfig{
-<<<<<<< HEAD
-			ExternalNameServersV4: []string{"8.8.8.8:53"},
-			LocalAddrsV4:          []net.IP{net.ParseIP("127.0.0.1")},
-=======
 			ExternalNameServers: []string{"127.0.0.53:53"},
 			LocalAddrs:          []net.IP{net.ParseIP("127.0.0.1")},
->>>>>>> 6758e08c
 		}
 		err := rc.Validate()
 		require.NotNil(t, err)
 	})
 	t.Run("Missing local addr", func(t *testing.T) {
 		rc := &ResolverConfig{
-<<<<<<< HEAD
-			ExternalNameServersV4: []string{"127.0.0.1:53"},
-			LocalAddrsV4:          []net.IP{net.ParseIP("192.168.0.1")},
-		}
-		err := rc.PopulateAndValidate()
-		require.Nil(t, err)
-		require.Equal(t, LoopbackAddrString, rc.LocalAddrsV4[0].String(), "Expected local address to be overwritten with loopback address")
-	})
-
-	t.Run("Valid non-loopback nameservers and local addresses", func(t *testing.T) {
-		rc := &ResolverConfig{
-			ExternalNameServersV4: []string{"8.8.8.8:53", "8.8.4.4:53"},
-			LocalAddrsV4:          []net.IP{net.ParseIP("192.168.0.1"), net.ParseIP("192.168.0.2")},
-		}
-		err := rc.PopulateAndValidate()
-		require.Nil(t, err, "Valid non-loopback nameservers and local addresses should not result in an error")
-		require.Equal(t, "8.8.8.8:53", rc.ExternalNameServersV4[0], "Expected nameserver to remain unchanged")
-		require.Equal(t, "192.168.0.1", rc.LocalAddrsV4[0].String(), "Expected local address to remain unchanged")
-=======
 			ExternalNameServers: []string{"127.0.0.53:53"},
 			RootNameServers:     []string{"127.0.0.53:53"},
 		}
 		err := rc.Validate()
 		require.NotNil(t, err)
->>>>>>> 6758e08c
 	})
 
 	t.Run("Cannot mix loopback addresses in nameservers", func(t *testing.T) {
 		rc := &ResolverConfig{
-<<<<<<< HEAD
-			ExternalNameServersV4: []string{"127.0.0.1:53", "127.0.0.2:53"},
-			LocalAddrsV4:          []net.IP{net.ParseIP("127.0.0.1"), net.ParseIP("127.0.0.2")},
-		}
-		err := rc.PopulateAndValidate()
-		require.Nil(t, err, "Valid loopback nameservers and local addresses should not result in an error")
-		require.Equal(t, LoopbackAddrString, rc.LocalAddrsV4[0].String(), "Expected local address to be overwritten with loopback address")
-		require.Equal(t, "127.0.0.1:53", rc.ExternalNameServersV4[0], "Expected nameserver to remain unchanged")
-=======
 			ExternalNameServers: []string{"127.0.0.53:53, 1.1.1.1:53"},
 			RootNameServers:     []string{"127.0.0.53:53"},
 			LocalAddrs:          []net.IP{net.ParseIP("127.0.0.1")},
@@ -161,42 +91,23 @@
 		}
 		err := rc.Validate()
 		require.NotNil(t, err)
->>>>>>> 6758e08c
 	})
 	t.Run("Cannot reach loopback NSes from non-loopback local address", func(t *testing.T) {
 		rc := &ResolverConfig{
-<<<<<<< HEAD
-			RootNameServersV4: []string{"1.2.3"},
-=======
 			ExternalNameServers: []string{"127.0.0.53:53"},
 			RootNameServers:     []string{"127.0.0.53:53"},
 			LocalAddrs:          []net.IP{net.ParseIP("192.168.1.2")},
->>>>>>> 6758e08c
 		}
 		err := rc.Validate()
 		require.NotNil(t, err)
 	})
 	t.Run("Cannot reach non-loopback NSes from loopback local address", func(t *testing.T) {
 		rc := &ResolverConfig{
-<<<<<<< HEAD
-			RootNameServersV4: []string{"1.2.3.4:49"},
-		}
-		err := rc.PopulateAndValidate()
-		require.Nil(t, err, "Expected no error for valid root nameserver")
-		require.Equal(t, "49", strings.Split(rc.RootNameServersV4[0], ":")[1], "Expected port to be unchanged")
-		rc = &ResolverConfig{
-			RootNameServersV4: []string{"1.2.3.4"},
-		}
-		err = rc.PopulateAndValidate()
-		require.Nil(t, err, "Expected no error for valid root nameserver")
-		require.Equal(t, "53", strings.Split(rc.RootNameServersV4[0], ":")[1], "Expected port to be populated")
-=======
 			ExternalNameServers: []string{"1.1.1.1:53"},
 			RootNameServers:     []string{"1.1.1.1:53"},
 			LocalAddrs:          []net.IP{net.ParseIP("127.0.0.1")},
 		}
 		err := rc.Validate()
 		require.NotNil(t, err)
->>>>>>> 6758e08c
 	})
 }