--- conflicted
+++ resolved
@@ -14,7 +14,6 @@
 package zdns
 
 import (
-	"fmt"
 	"time"
 
 	log "github.com/sirupsen/logrus"
@@ -55,14 +54,9 @@
 }
 
 func (s *Cache) VerboseLog(depth int, args ...interface{}) {
-<<<<<<< HEAD
-	if log.GetLevel() >= log.DebugLevel {
-		log.Debug(makeVerbosePrefix(depth), fmt.Sprint("Cache: ", args))
-=======
 	// the makeVerbosePrefix is expensive, so only do it if we're going to log
 	if log.GetLevel() >= log.DebugLevel {
 		log.Debug(makeVerbosePrefix(depth), args)
->>>>>>> 937e22c8
 	}
 }
 
