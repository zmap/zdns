/*
 * ZDNS Copyright 2024 Regents of the University of Michigan
 *
 * Licensed under the Apache License, Version 2.0 (the "License"); you may not
 * use this file except in compliance with the License. You may obtain a copy
 * of the License at http://www.apache.org/licenses/LICENSE-2.0
 *
 * Unless required by applicable law or agreed to in writing, software
 * distributed under the License is distributed on an "AS IS" BASIS,
 * WITHOUT WARRANTIES OR CONDITIONS OF ANY KIND, either express or
 * implied. See the License for the specific language governing
 * permissions and limitations under the License.
 */
package zdns

import (
	"strings"

	"github.com/pkg/errors"
	"github.com/zmap/dns"
)

// DoTargetedLookup performs a lookup of the given domain name against the given nameserver, looking up both IPv4 and IPv6 addresses
// Will follow CNAME records as well as A/AAAA records to get IP addresses
func (r *Resolver) DoTargetedLookup(name, nameServer string, isIterative, lookupA, lookupAAAA bool) (*IPResult, Trace, Status, error) {
	name = strings.ToLower(name)
	res := IPResult{}
	candidateSet := map[string][]Answer{}
	cnameSet := map[string][]Answer{}
	dnameSet := map[string][]Answer{}
	var ipv4 []string
	var ipv6 []string
	var ipv4Trace Trace
	var ipv6Trace Trace
	var ipv4status Status
	var ipv6status Status

<<<<<<< HEAD
	if lookupA {
		ipv4, ipv4Trace, ipv4status, _ = recursiveIPLookup(r, name, nameServer, dns.TypeA, candidateSet, cnameSet, name, 0, isIterative)
=======
	if lookupIPv4 {
		ipv4, ipv4Trace, ipv4status, _ = recursiveIPLookup(r, name, nameServer, dns.TypeA, candidateSet, cnameSet, dnameSet, name, 0, isIterative)
>>>>>>> 22c38f1a
		if len(ipv4) > 0 {
			ipv4 = Unique(ipv4)
			res.IPv4Addresses = make([]string, len(ipv4))
			copy(res.IPv4Addresses, ipv4)
		}
	}
	candidateSet = map[string][]Answer{}
	cnameSet = map[string][]Answer{}
<<<<<<< HEAD
	if lookupAAAA {
		ipv6, ipv6Trace, ipv6status, _ = recursiveIPLookup(r, name, nameServer, dns.TypeAAAA, candidateSet, cnameSet, name, 0, isIterative)
=======
	dnameSet = map[string][]Answer{}
	if lookupIPv6 {
		ipv6, ipv6Trace, ipv6status, _ = recursiveIPLookup(r, name, nameServer, dns.TypeAAAA, candidateSet, cnameSet, dnameSet, name, 0, isIterative)
>>>>>>> 22c38f1a
		if len(ipv6) > 0 {
			ipv6 = Unique(ipv6)
			res.IPv6Addresses = make([]string, len(ipv6))
			copy(res.IPv6Addresses, ipv6)
		}
	}

	combinedTrace := append(ipv4Trace, ipv6Trace...)

	// In case we get no IPs and a non-NOERROR status from either
	// IPv4 or IPv6 lookup, we return that status.
	if len(res.IPv4Addresses) == 0 && len(res.IPv6Addresses) == 0 {
		if lookupA && !SafeStatus(ipv4status) {
			return nil, combinedTrace, ipv4status, nil
		} else if lookupAAAA && !SafeStatus(ipv6status) {
			return nil, combinedTrace, ipv6status, nil
		} else {
			return &res, combinedTrace, StatusNoError, nil
		}
	}
	return &res, combinedTrace, StatusNoError, nil
}

// recursiveIPLookup helper fn that recursively follows both A/AAAA records and CNAME records to find IP addresses
// returns an array of IP addresses, a trace of the lookups, a status, and an error
func recursiveIPLookup(r *Resolver, name, nameServer string, dnsType uint16, candidateSet map[string][]Answer, cnameSet map[string][]Answer, dnameSet map[string][]Answer, origName string, depth int, isIterative bool) ([]string, Trace, Status, error) {
	// avoid infinite loops
	if name == origName && depth != 0 {
		return nil, make(Trace, 0), StatusError, errors.New("infinite redirection loop")
	}
	if depth > 10 {
		return nil, make(Trace, 0), StatusError, errors.New("max recursion depth reached")
	}
	// check if the record is already in our cache. if not, perform normal A lookup and
	// see what comes back. Then iterate over results and if needed, perform further lookups
	var trace Trace
	var result *SingleQueryResult
	garbage := map[string][]Answer{}
	if _, ok := candidateSet[name]; !ok {
		var status Status
		var err error
		if isIterative {
			result, trace, status, err = r.IterativeLookup(&Question{Name: name, Type: dnsType, Class: dns.ClassINET})
		} else {
			result, trace, status, err = r.ExternalLookup(&Question{Name: name, Type: dnsType, Class: dns.ClassINET}, nameServer)
		}

		if status != StatusNoError || err != nil {
			return nil, trace, status, err
		}

		populateResults(result.Answers, dnsType, candidateSet, cnameSet, dnameSet, garbage)
		populateResults(result.Additional, dnsType, candidateSet, cnameSet, dnameSet, garbage)
	}
	// our cache should now have any data that exists about the current name
	if res, ok := candidateSet[name]; ok && len(res) > 0 {
		// we have IP addresses to hand back to the user. let's make an easy-to-use array of strings
		var ips []string
		for _, answer := range res {
			ips = append(ips, answer.Answer)
		}
		return ips, trace, StatusNoError, nil
	} else if res, ok = cnameSet[name]; ok && len(res) > 0 {
		// we have a CNAME and need to further recurse to find IPs
		shortName := strings.ToLower(strings.TrimSuffix(res[0].Answer, "."))
		res, secondTrace, status, err := recursiveIPLookup(r, shortName, nameServer, dnsType, candidateSet, cnameSet, dnameSet, origName, depth+1, isIterative)
		trace = append(trace, secondTrace...)
		return res, trace, status, err
	} else if res, ok = garbage[name]; ok && len(res) > 0 {
		return nil, trace, StatusError, errors.New("unexpected record type received")
	} else {
		// we have no data whatsoever about this name. return an empty recordset to the user
		var ips []string
		return ips, trace, StatusNoError, nil
	}
}<|MERGE_RESOLUTION|>--- conflicted
+++ resolved
@@ -35,13 +35,8 @@
 	var ipv4status Status
 	var ipv6status Status
 
-<<<<<<< HEAD
 	if lookupA {
-		ipv4, ipv4Trace, ipv4status, _ = recursiveIPLookup(r, name, nameServer, dns.TypeA, candidateSet, cnameSet, name, 0, isIterative)
-=======
-	if lookupIPv4 {
 		ipv4, ipv4Trace, ipv4status, _ = recursiveIPLookup(r, name, nameServer, dns.TypeA, candidateSet, cnameSet, dnameSet, name, 0, isIterative)
->>>>>>> 22c38f1a
 		if len(ipv4) > 0 {
 			ipv4 = Unique(ipv4)
 			res.IPv4Addresses = make([]string, len(ipv4))
@@ -50,14 +45,8 @@
 	}
 	candidateSet = map[string][]Answer{}
 	cnameSet = map[string][]Answer{}
-<<<<<<< HEAD
 	if lookupAAAA {
-		ipv6, ipv6Trace, ipv6status, _ = recursiveIPLookup(r, name, nameServer, dns.TypeAAAA, candidateSet, cnameSet, name, 0, isIterative)
-=======
-	dnameSet = map[string][]Answer{}
-	if lookupIPv6 {
 		ipv6, ipv6Trace, ipv6status, _ = recursiveIPLookup(r, name, nameServer, dns.TypeAAAA, candidateSet, cnameSet, dnameSet, name, 0, isIterative)
->>>>>>> 22c38f1a
 		if len(ipv6) > 0 {
 			ipv6 = Unique(ipv6)
 			res.IPv6Addresses = make([]string, len(ipv6))
