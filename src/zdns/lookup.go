--- conflicted
+++ resolved
@@ -79,22 +79,16 @@
 
 	if q.Type == dns.TypePTR {
 		var err error
-<<<<<<< HEAD
 		var qname string
 		qname, err = dns.ReverseAddr(q.Name)
 		// might be an actual DNS name instead of an IP address
 		// if that looks likely, use it as is
 		if err != nil && !util.IsStringValidDomainName(q.Name) {
-			return nil, nil, STATUS_ILLEGAL_INPUT, err
+			return nil, nil, StatusIllegalInput, err
 			// q.Name is a valid domain name, we can continue
 		} else {
 			// remove trailing "." added by dns.ReverseAddr
 			q.Name = qname[:len(qname)-1]
-=======
-		q.Name, err = dns.ReverseAddr(q.Name)
-		if err != nil {
-			return nil, nil, StatusIllegalInput, err
->>>>>>> 6cc15c14
 		}
 	}
 	if isIterative {
