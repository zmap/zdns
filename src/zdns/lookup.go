/*
 * ZDNS Copyright 2024 Regents of the University of Michigan
 *
 * Licensed under the Apache License, Version 2.0 (the "License"); you may not
 * use this file except in compliance with the License. You may obtain a copy
 * of the License at http://www.apache.org/licenses/LICENSE-2.0
 *
 * Unless required by applicable law or agreed to in writing, software
 * distributed under the License is distributed on an "AS IS" BASIS,
 * WITHOUT WARRANTIES OR CONDITIONS OF ANY KIND, either express or
 * implied. See the License for the specific language governing
 * permissions and limitations under the License.
 */
package zdns

import (
	"context"
	"fmt"
	"net"
	"regexp"
	"strings"

	"github.com/pkg/errors"

	log "github.com/sirupsen/logrus"
	"github.com/zmap/dns"
)

// GetDNSServers returns a list of DNS servers from a file, or an error if one occurs
func GetDNSServers(path string) ([]string, error) {
	c, err := dns.ClientConfigFromFile(path)
	if err != nil {
		return []string{}, fmt.Errorf("error reading DNS config file: %w", err)
	}
	var servers []string
	for _, s := range c.Servers {
		if s[0:1] != "[" && strings.Contains(s, ":") {
			s = "[" + s + "]"
		}
		full := strings.Join([]string{s, c.Port}, ":")
		servers = append(servers, full)
	}
	return servers, nil
}

// Lookup client interface for help in mocking
type Lookuper interface {
	DoSingleDstServerLookup(r *Resolver, q Question, nameServer string, isIterative bool) (*SingleQueryResult, Trace, Status, error)
}

type LookupClient struct{}

func (lc LookupClient) DoSingleDstServerLookup(r *Resolver, q Question, nameServer string, isIterative bool) (*SingleQueryResult, Trace, Status, error) {
	// Check that nameserver isn't blacklisted
	nameServerIP, _, err := net.SplitHostPort(nameServer)
	if err != nil {
		return nil, nil, StatusError, fmt.Errorf("could not split nameserver %s: %w", nameServer, err)
	}
	// Stop if we hit a nameserver we don't want to hit
	if r.blacklist != nil {
		if blacklisted, err := r.blacklist.IsBlacklisted(nameServerIP); err != nil {
			var r SingleQueryResult
			return &r, Trace{}, StatusError, fmt.Errorf("could not check blacklist for nameserver %s: %w", nameServer, err)
		} else if blacklisted {
			var r SingleQueryResult
			return &r, Trace{}, StatusBlacklist, nil
		}
	}
	return r.doSingleDstServerLookup(q, nameServer, isIterative)
}

func (r *Resolver) doSingleDstServerLookup(q Question, nameServer string, isIterative bool) (*SingleQueryResult, Trace, Status, error) {
	if nameServer == "" {
		return nil, nil, StatusIllegalInput, errors.New("no nameserver specified")
	}

	if q.Type == dns.TypePTR {
		var err error
		q.Name, err = dns.ReverseAddr(q.Name)
		if err != nil {
			return nil, nil, StatusIllegalInput, err
		}
		q.Name = q.Name[:len(q.Name)-1]
	}
	if isIterative {
		r.verboseLog(0, "MIEKG-IN: iterative lookup for ", q.Name, " (", q.Type, ")")
		ctx, cancel := context.WithTimeout(context.Background(), r.iterativeTimeout)
		defer cancel()
		result, trace, status, err := r.iterativeLookup(ctx, q, nameServer, 1, ".", make(Trace, 0))
		r.verboseLog(0, "MIEKG-OUT: iterative lookup for ", q.Name, " (", q.Type, "): status: ", status, " , err: ", err)
		return &result, trace, status, err
	}

	res, status, try, err := r.retryingLookup(context.Background(), q, nameServer, true)
	if err != nil {
		return &res, nil, status, fmt.Errorf("could not perform retrying lookup for name %v: %w", q.Name, err)

	}
	var t TraceStep
	t.Result = res
	t.DNSType = q.Type
	t.DNSClass = q.Class
	t.Name = q.Name
	t.NameServer = nameServer
	t.Layer = q.Name
	t.Depth = 1
	t.Cached = false
	t.Try = try
	trace := Trace{t}
	return &res, trace, status, err
}

// TODO - This is incomplete. We only lookup all nameservers for the initial name server lookup, then just send the DNS query to this set.
// If we want to iteratively lookup all nameservers at each level of the query, we need to fix this.
// Issue - https://github.com/zmap/zdns/issues/362
func (r *Resolver) LookupAllNameservers(q *Question, nameServer string) (*CombinedResults, Trace, Status, error) {
	var retv CombinedResults
	var curServer string

	// Lookup both ipv4 and ipv6 addresses of nameservers.
	nsResults, nsTrace, nsStatus, nsError := r.DoNSLookup(q.Name, nameServer, false)

	// Terminate early if nameserver lookup also failed
	if nsStatus != StatusNoError {
		return nil, nsTrace, nsStatus, nsError
	}
	if nsResults == nil {
		return nil, nsTrace, nsStatus, errors.New("no results from nameserver lookup")
	}

	// fullTrace holds the complete trace including all lookups
	var fullTrace = Trace{}
	if nsTrace != nil {
		fullTrace = append(fullTrace, nsTrace...)
	}
	for _, nserver := range nsResults.Servers {
		// Use all the ipv4 and ipv6 addresses of each nameserver
		nameserver := nserver.Name
		ips := append(nserver.IPv4Addresses, nserver.IPv6Addresses...)
		for _, ip := range ips {
			curServer = net.JoinHostPort(ip, "53")
			res, trace, status, _ := r.ExternalLookup(q, curServer)

			fullTrace = append(fullTrace, trace...)
			extendedResult := ExtendedResult{
				Res:        *res,
				Status:     status,
				Nameserver: nameserver,
			}
			retv.Results = append(retv.Results, extendedResult)
		}
	}
	return &retv, fullTrace, StatusNoError, nil
}

func (r *Resolver) iterativeLookup(ctx context.Context, q Question, nameServer string,
	depth int, layer string, trace Trace) (SingleQueryResult, Trace, Status, error) {
	//
	if log.GetLevel() == log.DebugLevel {
		r.verboseLog(depth, "iterative lookup for ", q.Name, " (", q.Type, ") against ", nameServer, " layer ", layer)
	}
	if depth > r.maxDepth {
		var result SingleQueryResult
		r.verboseLog(depth+1, "-> Max recursion depth reached")
		return result, trace, StatusError, errors.New("max recursion depth reached")
	}
	result, isCached, status, try, err := r.cachedRetryingLookup(ctx, q, nameServer, layer, depth)
	if status == StatusNoError {
		var t TraceStep
		t.Result = result
		t.DNSType = q.Type
		t.DNSClass = q.Class
		t.Name = q.Name
		t.NameServer = nameServer
		t.Layer = layer
		t.Depth = depth
		t.Cached = isCached
		t.Try = try
		trace = append(trace, t)
	}
	if status != StatusNoError {
		r.verboseLog((depth + 1), "-> error occurred during lookup")
		return result, trace, status, err
	} else if len(result.Answers) != 0 || result.Flags.Authoritative {
		if len(result.Answers) != 0 {
			r.verboseLog((depth + 1), "-> answers found")
			if len(result.Authorities) > 0 {
				r.verboseLog((depth + 2), "Dropping ", len(result.Authorities), " authority answers from output")
				result.Authorities = make([]interface{}, 0)
			}
			if len(result.Additional) > 0 {
				r.verboseLog((depth + 2), "Dropping ", len(result.Additional), " additional answers from output")
				result.Additional = make([]interface{}, 0)
			}
		} else {
			r.verboseLog((depth + 1), "-> authoritative response found")
		}
		return result, trace, status, err
	} else if len(result.Authorities) != 0 {
		r.verboseLog((depth + 1), "-> Authority found, iterating")
		return r.iterateOnAuthorities(ctx, q, depth, result, layer, trace)
	} else {
		r.verboseLog((depth + 1), "-> No Authority found, error")
		return result, trace, StatusError, errors.New("NOERROR record without any answers or authorities")
	}
}

func (r *Resolver) cachedRetryingLookup(ctx context.Context, q Question, nameServer, layer string, depth int) (SingleQueryResult, IsCached, Status, int, error) {
	var isCached IsCached
	isCached = false
	r.verboseLog(depth+1, "Cached retrying lookup. Name: ", q, ", Layer: ", layer, ", Nameserver: ", nameServer)

	// Check if the timeout has been reached
	select {
	case <-ctx.Done():
		r.verboseLog(depth+2, "ITERATIVE_TIMEOUT ", q, ", Layer: ", layer, ", Nameserver: ", nameServer)
		var r SingleQueryResult
		return r, isCached, StatusIterTimeout, 0, nil
	default:
		// Timeout not reached, continue
	}
	// First, we check the answer
	cachedResult, ok := r.cache.GetCachedResult(q, false, depth+1)
	if ok {
		isCached = true
		return cachedResult, isCached, StatusNoError, 0, nil
	}

	nameServerIP, _, err := net.SplitHostPort(nameServer)
	if err != nil {
		var r SingleQueryResult
		return r, isCached, StatusError, 0, errors.Wrapf(err, "could not split nameserver %s to get IP", nameServer)
	}
	// Stop if we hit a nameserver we don't want to hit
	if r.blacklist != nil {
		if blacklisted, isBlacklistedErr := r.blacklist.IsBlacklisted(nameServerIP); isBlacklistedErr != nil {
			var r SingleQueryResult
			return r, isCached, StatusError, 0, errors.Wrapf(isBlacklistedErr, "could not check blacklist for nameserver IP: %s", nameServerIP)
		} else if blacklisted {
			var r SingleQueryResult
			return r, isCached, StatusBlacklist, 0, nil
		}
	}

	// Now, we check the authoritative:
	name := strings.ToLower(q.Name)
	layer = strings.ToLower(layer)
	authName, err := nextAuthority(name, layer)
	if err != nil {
		var r SingleQueryResult
		return r, isCached, StatusAuthFail, 0, err
	}
	if name != layer && authName != layer {
		if authName == "" {
			var r SingleQueryResult
			return r, isCached, StatusAuthFail, 0, nil
		}
		var qAuth Question
		qAuth.Name = authName
		qAuth.Type = dns.TypeNS
		qAuth.Class = dns.ClassINET

		if cachedResult, ok = r.cache.GetCachedResult(qAuth, true, depth+2); ok {
			isCached = true
			return cachedResult, isCached, StatusNoError, 0, nil
		}
	}

	// Alright, we're not sure what to do, go to the wire.
	result, status, try, err := r.retryingLookup(ctx, q, nameServer, false)
	if status == STATUS_ITER_TIMEOUT {
		r.verboseLog(depth+2, "ITERATIVE_TIMEOUT ", q, ", Layer: ", layer, ", Nameserver: ", nameServer)
	}

	r.cache.CacheUpdate(layer, result, depth+2)
	return result, isCached, status, try, err
}

// retryingLookup wraps around wireLookup to perform a DNS lookup with retries
// Returns the result, status, number of tries, and error
func (r *Resolver) retryingLookup(ctx context.Context, q Question, nameServer string, recursive bool) (SingleQueryResult, Status, int, error) {
	r.verboseLog(1, "****WIRE LOOKUP*** ", dns.TypeToString[q.Type], " ", q.Name, " ", nameServer)
	for i := 0; i <= r.retries; i++ {
		result, status, err := wireLookup(r.udpClient, r.tcpClient, r.conn, q, nameServer, recursive, r.ednsOptions, r.dnsSecEnabled, r.checkingDisabledBit)
<<<<<<< HEAD
		if status != STATUS_TIMEOUT || i == r.retries {
			return result, status, i + 1, err
=======
		if status != StatusTimeout || i == r.retries {
			return result, status, (i + 1), err
>>>>>>> fbaa2312
		}
		// Check if the overall iterative timeout has been reached
		select {
		case <-ctx.Done():
			var r SingleQueryResult
			return r, STATUS_ITER_TIMEOUT, i + 1, nil
		default:
			// Timeout not reached, continue
		}
	}
	return SingleQueryResult{}, "", 0, errors.New("retry loop didn't exit properly")
}

// wireLookup performs a DNS lookup on-the-wire with the given parameters
// Attempts a UDP lookup first, then falls back to TCP if necessary (if the UDP response encounters an error or is truncated)
func wireLookup(udp *dns.Client, tcp *dns.Client, conn *dns.Conn, q Question, nameServer string, recursive bool, ednsOptions []dns.EDNS0, dnssec bool, checkingDisabled bool) (SingleQueryResult, Status, error) {
	res := SingleQueryResult{Answers: []interface{}{}, Authorities: []interface{}{}, Additional: []interface{}{}}
	res.Resolver = nameServer

	m := new(dns.Msg)
	m.SetQuestion(dotName(q.Name), q.Type)
	m.Question[0].Qclass = q.Class
	m.RecursionDesired = recursive
	m.CheckingDisabled = checkingDisabled

	m.SetEdns0(1232, dnssec)
	if ednsOpt := m.IsEdns0(); ednsOpt != nil {
		ednsOpt.Option = append(ednsOpt.Option, ednsOptions...)
	}

	var r *dns.Msg
	var err error
	if udp != nil {
		res.Protocol = "udp"
		if conn != nil {
			dst, _ := net.ResolveUDPAddr("udp", nameServer)
			r, _, err = udp.ExchangeWithConnTo(m, conn, dst)
		} else {
			r, _, err = udp.Exchange(m, nameServer)
		}
		// if record comes back truncated, but we have a TCP connection, try again with that
		if r != nil && (r.Truncated || r.Rcode == dns.RcodeBadTrunc) {
			if tcp != nil {
				return wireLookup(nil, tcp, conn, q, nameServer, recursive, ednsOptions, dnssec, checkingDisabled)
			} else {
				return res, StatusTruncated, err
			}
		}
	} else {
		res.Protocol = "tcp"
		r, _, err = tcp.Exchange(m, nameServer)
	}
	if err != nil || r == nil {
		if nerr, ok := err.(net.Error); ok {
			if nerr.Timeout() {
				return res, StatusTimeout, nil
			}
		}
		return res, StatusError, err
	}

	if r.Rcode != dns.RcodeSuccess {
		for _, ans := range r.Extra {
			inner := ParseAnswer(ans)
			if inner != nil {
				res.Additional = append(res.Additional, inner)
			}
		}
		return res, TranslateDNSErrorCode(r.Rcode), nil
	}

	res.Flags.Response = r.Response
	res.Flags.Opcode = r.Opcode
	res.Flags.Authoritative = r.Authoritative
	res.Flags.Truncated = r.Truncated
	res.Flags.RecursionDesired = r.RecursionDesired
	res.Flags.RecursionAvailable = r.RecursionAvailable
	res.Flags.Authenticated = r.AuthenticatedData
	res.Flags.CheckingDisabled = r.CheckingDisabled
	res.Flags.ErrorCode = r.Rcode

	for _, ans := range r.Answer {
		inner := ParseAnswer(ans)
		if inner != nil {
			res.Answers = append(res.Answers, inner)
		}
	}
	for _, ans := range r.Extra {
		inner := ParseAnswer(ans)
		if inner != nil {
			res.Additional = append(res.Additional, inner)
		}
	}
	for _, ans := range r.Ns {
		inner := ParseAnswer(ans)
		if inner != nil {
			res.Authorities = append(res.Authorities, inner)
		}
	}
	return res, StatusNoError, nil
}

func (r *Resolver) iterateOnAuthorities(ctx context.Context, q Question, depth int, result SingleQueryResult, layer string, trace Trace) (SingleQueryResult, Trace, Status, error) {
	if len(result.Authorities) == 0 {
		var r SingleQueryResult
		return r, trace, StatusNoAuth, nil
	}
	for i, elem := range result.Authorities {
		r.verboseLog(depth+1, "Trying Authority: ", elem)
		ns, nsStatus, newLayer, newTrace := r.extractAuthority(ctx, elem, layer, depth, result, trace)
		r.verboseLog((depth + 1), "Output from extract authorities: ", ns)
		if nsStatus == StatusIterTimeout {
			r.verboseLog((depth + 2), "--> Hit iterative timeout: ")
			var r SingleQueryResult
			return r, newTrace, StatusIterTimeout, nil
		}
		if nsStatus != StatusNoError {
			var err error
			newStatus, err := handleStatus(&nsStatus, err)
			// default case we continue
			if newStatus == nil && err == nil {
				if i+1 == len(result.Authorities) {
					r.verboseLog((depth + 2), "--> Auth find Failed. Unknown error. No more authorities to try, terminating: ", nsStatus)
					var r SingleQueryResult
					return r, newTrace, nsStatus, err
				} else {
					r.verboseLog((depth + 2), "--> Auth find Failed. Unknown error. Continue: ", nsStatus)
					continue
				}
			} else {
				// otherwise we hit a status we know
				var localResult SingleQueryResult
				if i+1 == len(result.Authorities) {
					// We don't allow the continue fall through in order to report the last auth falure code, not STATUS_EROR
					r.verboseLog((depth + 2), "--> Final auth find non-success. Last auth. Terminating: ", nsStatus)
					return localResult, newTrace, *newStatus, err
				} else {
					r.verboseLog((depth + 2), "--> Auth find non-success. Trying next: ", nsStatus)
					continue
				}
			}
		}
		iterateResult, newTrace, status, err := r.iterativeLookup(ctx, q, ns, depth+1, newLayer, newTrace)
		if isStatusAnswer(status) {
			r.verboseLog((depth + 1), "--> Auth Resolution success: ", status)
			return iterateResult, newTrace, status, err
		} else if i+1 < len(result.Authorities) {
			r.verboseLog((depth + 2), "--> Auth resolution of ", ns, " Failed: ", status, ". Will try next authority")
			continue
		} else {
			// We don't allow the continue fall through in order to report the last auth falure code, not STATUS_EROR
			r.verboseLog((depth + 2), "--> Iterative resolution of ", q.Name, " at ", ns, " Failed. Last auth. Terminating: ", status)
			return iterateResult, newTrace, status, err
		}
	}
	panic("should not be able to reach here")
}

func (r *Resolver) extractAuthority(ctx context.Context, authority interface{}, layer string, depth int, result SingleQueryResult, trace Trace) (string, Status, string, Trace) {
	// Is it an answer
	ans, ok := authority.(Answer)
	if !ok {
		return "", StatusFormErr, layer, trace
	}

	// Is the layering correct
	ok, layer = nameIsBeneath(ans.Name, layer)
	if !ok {
		return "", StatusAuthFail, layer, trace
	}

	server := strings.TrimSuffix(ans.Answer, ".")

	// Short circuit a lookup from the glue
	// Normally this would be handled by caching, but we want to support following glue
	// that would normally be cache poison. Because it's "ok" and quite common
	res, status := checkGlue(server, result)
	if status != StatusNoError {
		// Fall through to normal query
		var q Question
		q.Name = server
		q.Type = dns.TypeA
		q.Class = dns.ClassINET
		res, trace, status, _ = r.iterativeLookup(ctx, q, r.randomRootNameServer(), depth+1, ".", trace)
	}
	if status == StatusIterTimeout {
		return "", status, "", trace
	}
	if status == StatusNoError {
		// XXX we don't actually check the question here
		for _, innerA := range res.Answers {
			innerAns, ok := innerA.(Answer)
			if !ok {
				continue
			}
			if innerAns.Type == "A" {
				server := strings.TrimSuffix(innerAns.Answer, ".") + ":53"
				return server, StatusNoError, layer, trace
			}
		}
	}
	return "", StatusServFail, layer, trace
}

// CheckTxtRecords common function for all modules based on search in TXT record
func CheckTxtRecords(res *SingleQueryResult, status Status, regex *regexp.Regexp, err error) (string, Status, error) {
	if status != StatusNoError {
		return "", status, err
	}
	resString, err := FindTxtRecord(res, regex)
	if err != nil {
		status = StatusNoRecord
	} else {
		status = StatusNoError
	}
	return resString, status, err
}

func FindTxtRecord(res *SingleQueryResult, regex *regexp.Regexp) (string, error) {

	for _, a := range res.Answers {
		ans, _ := a.(Answer)
		if regex == nil || regex.MatchString(ans.Answer) {
			return ans.Answer, nil
		}
	}
	return "", errors.New("no such TXT record found")
}<|MERGE_RESOLUTION|>--- conflicted
+++ resolved
@@ -268,7 +268,7 @@
 
 	// Alright, we're not sure what to do, go to the wire.
 	result, status, try, err := r.retryingLookup(ctx, q, nameServer, false)
-	if status == STATUS_ITER_TIMEOUT {
+	if status == StatusIterTimeout {
 		r.verboseLog(depth+2, "ITERATIVE_TIMEOUT ", q, ", Layer: ", layer, ", Nameserver: ", nameServer)
 	}
 
@@ -282,19 +282,14 @@
 	r.verboseLog(1, "****WIRE LOOKUP*** ", dns.TypeToString[q.Type], " ", q.Name, " ", nameServer)
 	for i := 0; i <= r.retries; i++ {
 		result, status, err := wireLookup(r.udpClient, r.tcpClient, r.conn, q, nameServer, recursive, r.ednsOptions, r.dnsSecEnabled, r.checkingDisabledBit)
-<<<<<<< HEAD
-		if status != STATUS_TIMEOUT || i == r.retries {
+		if status != StatusTimeout || i == r.retries {
 			return result, status, i + 1, err
-=======
-		if status != StatusTimeout || i == r.retries {
-			return result, status, (i + 1), err
->>>>>>> fbaa2312
 		}
 		// Check if the overall iterative timeout has been reached
 		select {
 		case <-ctx.Done():
 			var r SingleQueryResult
-			return r, STATUS_ITER_TIMEOUT, i + 1, nil
+			return r, StatusIterTimeout, i + 1, nil
 		default:
 			// Timeout not reached, continue
 		}
