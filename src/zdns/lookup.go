/*
 * ZDNS Copyright 2024 Regents of the University of Michigan
 *
 * Licensed under the Apache License, Version 2.0 (the "License"); you may not
 * use this file except in compliance with the License. You may obtain a copy
 * of the License at http://www.apache.org/licenses/LICENSE-2.0
 *
 * Unless required by applicable law or agreed to in writing, software
 * distributed under the License is distributed on an "AS IS" BASIS,
 * WITHOUT WARRANTIES OR CONDITIONS OF ANY KIND, either express or
 * implied. See the License for the specific language governing
 * permissions and limitations under the License.
 */
package zdns

import (
	"context"
	"fmt"
	"io"
	"math/rand"
	"net"
	"regexp"
	"strings"
	"time"

	"github.com/miekg/dns"
	"github.com/pkg/errors"
	log "github.com/sirupsen/logrus"
	"github.com/zmap/zcrypto/tls"
	"github.com/zmap/zcrypto/x509"
	"github.com/zmap/zgrab2/lib/http"
	"github.com/zmap/zgrab2/lib/output"

	"github.com/zmap/zdns/src/internal/util"
)

var ErrorContextExpired = errors.New("context expired")

// GetDNSServers returns a list of IPv4, IPv6 DNS servers from a file, or an error if one occurs
func GetDNSServers(path string) (ipv4, ipv6 []string, err error) {
	c, err := dns.ClientConfigFromFile(path)
	if err != nil {
		return []string{}, []string{}, fmt.Errorf("error reading DNS config file (%s): %w", path, err)
	}
	servers := make([]string, 0, len(c.Servers))
	for _, s := range c.Servers {
		if s[0:1] != "[" && strings.Contains(s, ":") {
			s = "[" + s + "]"
		}
		full := strings.Join([]string{s, c.Port}, ":")
		servers = append(servers, full)
	}
	ipv4 = make([]string, 0, len(servers))
	ipv6 = make([]string, 0, len(servers))
	for _, s := range servers {
		ip, _, err := util.SplitHostPort(s)
		if err != nil {
			return []string{}, []string{}, fmt.Errorf("could not parse IP address (%s) from file: %w", s, err)
		}
		if ip.To4() != nil {
			ipv4 = append(ipv4, s)
		} else if util.IsIPv6(&ip) {
			ipv6 = append(ipv6, s)
		} else {
			return []string{}, []string{}, fmt.Errorf("could not parse IP address (%s) from file: %s", s, path)
		}
	}
	return ipv4, ipv6, nil
}

// Lookup client interface for help in mocking
type Lookuper interface {
	DoDstServersLookup(ctx context.Context, r *Resolver, q Question, nameServer []NameServer, isIterative bool) (*SingleQueryResult, Trace, Status, error)
}

type LookupClient struct{}

// DoDstServersLookup performs a DNS lookup for a given question against a list of interchangeable nameservers
func (lc LookupClient) DoDstServersLookup(ctx context.Context, r *Resolver, q Question, nameServers []NameServer, isIterative bool) (*SingleQueryResult, Trace, Status, error) {
	return r.doDstServersLookup(ctx, q, nameServers, isIterative)
}

func (r *Resolver) doDstServersLookup(ctx context.Context, q Question, nameServers []NameServer, isIterative bool) (*SingleQueryResult, Trace, Status, error) {
	var err error
	// nameserver is required
	if len(nameServers) == 0 {
		return nil, nil, StatusIllegalInput, errors.New("no nameserver specified")
	}

	if q.Type == dns.TypePTR {
		var qname string
		qname, err = dns.ReverseAddr(q.Name)
		// might be an actual DNS name instead of an IP address
		// if that looks likely, use it as is
		if err != nil && !util.IsStringValidDomainName(q.Name) {
			return nil, nil, StatusIllegalInput, err
			// q.Name is a valid name, we can continue
		} else {
			// remove trailing "." added by dns.ReverseAddr
			q.Name = qname[:len(qname)-1]
		}
	}
	if r.shouldValidateDNSSEC {
		r.validator = makeDNSSECValidator(r, ctx, isIterative)
	}
	r.retriesRemaining = r.retries

	questionWithMeta := QuestionWithMetadata{
		Q:                q,
		RetriesRemaining: &r.retriesRemaining,
	}

	if r.followCNAMEs {
		return r.followingLookup(ctx, &questionWithMeta, nameServers, isIterative)
	}

	var trace Trace
	res, trace, status, err := r.lookup(ctx, &questionWithMeta, nameServers, isIterative, trace)
	if err != nil {
		return res, nil, status, fmt.Errorf("could not perform retrying lookup for name %v: %w", q.Name, err)
	}

	return res, trace, status, err
}

// lookup performs a DNS lookup for a given question against a slice of interchangeable nameservers, taking care of iterative and external lookups
func (r *Resolver) lookup(ctx context.Context, qWithMeta *QuestionWithMetadata, nameServers []NameServer, isIterative bool, trace Trace) (*SingleQueryResult, Trace, Status, error) {
	var res *SingleQueryResult
	var isCached IsCached
	var status Status
	var err error
	if util.HasCtxExpired(ctx) {
		return res, trace, StatusTimeout, nil
	}
	if isIterative {
		r.verboseLog(1, "MIEKG-IN: following iterative lookup for ", qWithMeta.Q.Name, " (", qWithMeta.Q.Type, ")")
		res, trace, status, err = r.iterativeLookup(ctx, qWithMeta, nameServers, 1, ".", trace)
		r.verboseLog(1, "MIEKG-OUT: following iterative lookup for ", qWithMeta.Q.Name, " (", qWithMeta.Q.Type, "): status: ", status, " , err: ", err)
	} else {
		tries := 0
		// external lookup
		r.verboseLog(1, "MIEKG-IN: following external lookup for ", qWithMeta.Q.Name, " (", qWithMeta.Q.Type, ")")
		res, isCached, status, trace, err = r.cyclingLookup(ctx, qWithMeta, nameServers, qWithMeta.Q.Name, 1, true, trace)
		r.verboseLog(1, "MIEKG-OUT: following external lookup for ", qWithMeta.Q.Name, " (", qWithMeta.Q.Type, ") with ", tries, " attempts: status: ", status, " , err: ", err)
		var t TraceStep
		// TODO check for null res
		if res != nil {
			t.Result = *res
			t.NameServer = res.Resolver
		} else {
			t.Result = SingleQueryResult{}
		}
		t.DNSType = qWithMeta.Q.Type
		t.DNSClass = qWithMeta.Q.Class
		t.Name = qWithMeta.Q.Name
		t.Layer = qWithMeta.Q.Name
		t.Depth = 1
		t.Cached = isCached
		t.Try = tries
		trace = append(trace, t)
	}
	return res, trace, status, err
}

// followingLoopup follows CNAMEs and DNAMEs in a DNS lookup for either an iterative or external lookup
// A lookup of a name has a certain number of retries where it will re-attempt with another nameserver if one times out.
// Those retries are per-name, so all subsequent iterative lookups for that name can use the single pool of retries.
// If an error occurs during the lookup, the last good result/status is returned along with the error and a full trace
// If an error occurs on the first lookup, the bad result/status is returned along with the error and a full trace
func (r *Resolver) followingLookup(ctx context.Context, qWithMeta *QuestionWithMetadata, nameServers []NameServer, isIterative bool) (*SingleQueryResult, Trace, Status, error) {
	var res *SingleQueryResult
	var trace Trace
	var status Status

	candidateSet := make(map[string][]Answer)
	cnameSet := make(map[string][]Answer)
	garbage := make(map[string][]Answer)
	allAnswerSet := make([]interface{}, 0)
	dnameSet := make(map[string][]Answer)

	originalName := qWithMeta.Q.Name // in case this is a CNAME, this keeps track of the original name while we change the question
	currName := qWithMeta.Q.Name     // this is the current name we are looking up
	r.verboseLog(0, "MIEKG-IN: starting a C/DNAME following lookup for ", originalName, " (", qWithMeta.Q.Type, ")")
	for i := 0; i < r.maxDepth; i++ {
		qWithMeta.Q.Name = currName // update the question with the current name, this allows following CNAMEs
		iterRes, newTrace, iterStatus, lookupErr := r.lookup(ctx, qWithMeta, nameServers, isIterative, trace)
		trace = newTrace
		if iterStatus != StatusNoError || lookupErr != nil {
			if i == 0 {
				// only have 1 result to return
				return iterRes, trace, iterStatus, lookupErr
			}
			// return the last good result/status if we're traversing CNAMEs
			return res, trace, status, errors.Wrapf(lookupErr, "iterative lookup failed for name %v at depth %d", qWithMeta.Q.Name, i)
		}
		// update the result with the latest iteration since there's no error
		// We'll return the latest good result if we're traversing CNAMEs
		res = iterRes
		status = iterStatus

		if qWithMeta.Q.Type == dns.TypeMX {
			// MX records have a special lookup format, so we won't attempt to follow CNAMES here
			return res, trace, status, nil
		}

		// populateResults will parse the Answers and update the candidateSet, cnameSet, and garbage caching maps
		populateResults(res.Answers, qWithMeta.Q.Type, candidateSet, cnameSet, dnameSet, garbage)
		allAnswerSet = append(allAnswerSet, res.Answers...)

		if isLookupComplete(originalName, candidateSet, cnameSet, dnameSet) {
			copiedRes := *res
			copiedRes.Answers = allAnswerSet
			return &copiedRes, trace, StatusNoError, nil
		}

		if candidates, ok := cnameSet[currName]; ok && len(candidates) > 0 {
			// we have a CNAME and need to further recurse to find IPs
			currName = strings.ToLower(strings.TrimSuffix(candidates[0].Answer, "."))
			continue
		} else if candidates, ok = garbage[currName]; ok && len(candidates) > 0 {
			return nil, trace, StatusError, errors.New("unexpected record type received")
		}
		// for each key in DNAMESet, check if the current name has a substring that matches the key.
		// if so, replace that substring
		foundDNameMatch := false
		for k, v := range dnameSet {
			if strings.Contains(currName, k) {
				currName = strings.Replace(currName, k, strings.TrimSuffix(v[0].Answer, "."), 1)
				foundDNameMatch = true
				break
			}
		}
		if foundDNameMatch {
			continue
		} else {
			// we have no data whatsoever about this name. return an empty recordset to the user
			return iterRes, trace, StatusNoError, nil
		}
	}
	log.Debugf("MIEKG-IN: max recursion depth reached for %s lookup", originalName)
	return nil, trace, StatusServFail, errors.New("max recursion depth reached")
}

// isLookupComplete checks if there's a valid answer using the originalName and following CNAMES
// An illustrative example of why this fn is needed, say we're doing an A lookup for foo.com. There exists a CNAME from
// foo.com -> bar.com. Therefore, the candidate set will contain an A record for bar.com, and we need to ensure there's
// a complete path from foo.com -> bar.com -> bar.com's A record following the maps. This fn checks that path.
func isLookupComplete(originalName string, candidateSet map[string][]Answer, cNameSet map[string][]Answer, dNameSet map[string][]Answer) bool {
	maxDepth := len(cNameSet) + len(dNameSet) + 1
	currName := originalName
	for i := 0; i < maxDepth; i++ {
		if currName == originalName && i != 0 {
			// we're in a loop
			return true
		}
		if candidates, ok := candidateSet[currName]; ok && len(candidates) > 0 {
			return true
		}
		if candidates, ok := cNameSet[currName]; ok && len(candidates) > 0 {
			// CNAME found, update currName
			currName = strings.ToLower(strings.TrimSuffix(candidates[0].Answer, "."))
			continue
		}
		// for each key in DNAMESet, check if the current name has a substring that matches the key.
		// if so, replace that substring
		for k, v := range dNameSet {
			if strings.Contains(currName, k) {
				currName = strings.Replace(currName, k, strings.TrimSuffix(v[0].Answer, "."), 1)
				break
			}
		}
	}
	return false
}

// LookupAllNameserversExternal will query all nameServers with the given question and return the results
// If nameServers is empty, it will use the externalNameServers from the resolver
func (r *Resolver) LookupAllNameserversExternal(q *Question, nameServers []NameServer) ([]SingleQueryResult, Trace, Status, error) {
	ctx, cancel := context.WithTimeout(context.Background(), r.timeout)
	defer cancel()
	retv := make([]SingleQueryResult, 0)
	var trace Trace
	if len(nameServers) == 0 && len(r.externalNameServers) == 0 {
		return retv, trace, StatusIllegalInput, errors.New("no external nameservers specified")
	}
	if len(nameServers) == 0 {
		nameServers = r.externalNameServers
	}

	for _, ns := range nameServers {
		if util.HasCtxExpired(ctx) {
			return retv, trace, StatusTimeout, ErrorContextExpired
		}
		result, currTrace, status, err := r.ExternalLookup(ctx, q, &ns)
		trace = append(trace, currTrace...)
		if err != nil {
			log.Errorf("LookupAllNameserversExternal of name %s errored for %s/%s: %v", q.Name, ns.DomainName, ns.IP.String(), err)
			continue
		}
		if status == StatusNoError {
			retv = append(retv, *result)
			log.Debugf("LookupAllNameserversExternal of name %s succeeded for %s/%s", q.Name, ns.DomainName, ns.IP.String())
		}
	}
	return retv, trace, StatusNoError, nil
}

// filterNameServersForUniqueNames will filter out duplicate nameservers based on the name.
// Usually we'll have duplicates if a nameserver has both an IPv4 and IPv6 address. We'll use r.ipVersionMode and r.iterationIPPreference to determine which to keep.
func (r *Resolver) filterNameServersForUniqueNames(nameServers []NameServer) []NameServer {
	uniqNameServersSet := make(map[string][]NameServer)
	for _, ns := range nameServers {
		if _, ok := uniqNameServersSet[ns.DomainName]; !ok {
			// no slice, add one
			uniqNameServersSet[ns.DomainName] = make([]NameServer, 0, 1)
		}
		uniqNameServersSet[ns.DomainName] = append(uniqNameServersSet[ns.DomainName], ns)
	}
	// nameservers not grouped by name
	filteredNameServersSet := make([]NameServer, 0, len(uniqNameServersSet))
	for _, nsSlice := range uniqNameServersSet {
		var ipv4NS, ipv6NS *NameServer
		for _, ns := range nsSlice {
			if ns.IP.To4() != nil {
				ipv4NS = &ns
			} else if util.IsIPv6(&ns.IP) {
				ipv6NS = &ns
			}
		}
		if ipv4NS == nil && ipv6NS == nil {
			// can be the case that nameservers don't have IPs (like if we have an authority but no additionals)
			// use the first NS if so
			if len(nsSlice) > 0 {
				filteredNameServersSet = append(filteredNameServersSet, nsSlice[0])
				continue
			}
		}
		// If we only have one IP version, we'll keep that
		if ipv4NS == nil {
			filteredNameServersSet = append(filteredNameServersSet, *ipv6NS)
			continue
		}
		if ipv6NS == nil {
			filteredNameServersSet = append(filteredNameServersSet, *ipv4NS)
			continue
		}
		// If we have both, we'll use the resolver's settings to determine which to keep
		if r.ipVersionMode == IPv4Only {
			filteredNameServersSet = append(filteredNameServersSet, *ipv4NS)
		} else if r.ipVersionMode == IPv6Only {
			filteredNameServersSet = append(filteredNameServersSet, *ipv6NS)
		} else if r.iterationIPPreference == PreferIPv4 {
			filteredNameServersSet = append(filteredNameServersSet, *ipv4NS)
		} else if r.iterationIPPreference == PreferIPv6 {
			filteredNameServersSet = append(filteredNameServersSet, *ipv6NS)
		}
	}
	return filteredNameServersSet
}

// LookupAllNameserversIterative will send a query to all name servers at each level of DNS resolution.
// It starts at either the provided rootNameServers or r.rootNameServers if none are provided as arguments and queries all.
// If the responses contain an authoritative answer, the function will return the result and a trace for each queried nameserver.
// If the responses do not contain an authoritative answer, the function will continue to the next layer of nameservers.
// At each layer, we'll de-duplicate the referral nameservers from the previous layer and query them. For example, if all
// root nameservers return a-m.gtld-servers.net, we'll only query each gtld-server once.
//
// Additionally, we'll query each layer for NS records, and once we have the set of authoritative nameservers, we'll query with
// the original question type. This helps find sibling nameservers that aren't listed with the TLD.
func (r *Resolver) LookupAllNameserversIterative(q *Question, rootNameServers []NameServer) (*AllNameServersResult, Trace, Status, error) {
	perNameServerRetriesLimit := 2
	ctx, cancel := context.WithTimeout(context.Background(), r.timeout)
	defer cancel()
	retv := AllNameServersResult{
		LayeredResponses: make(map[string][]ExtendedResult),
	}
	var trace Trace
	currentLayer := "."
	var err error
	currentLayerNameServers := rootNameServers
	if len(currentLayerNameServers) == 0 {
		// no root nameservers provided, use the resolver's root nameservers
		currentLayerNameServers = r.rootNameServers
	}
	originalQuestionType := q.Type
	q.Type = dns.TypeNS
	var layerResults []ExtendedResult
	var currTrace Trace
	for {
		// Filter out duplicate nameservers by name, we'll treat IPv4 and IPv6 addresses as the same nameserver
		currentLayerNameServers = r.filterNameServersForUniqueNames(currentLayerNameServers)
		// Getting the NameServers
		layerResults, currTrace, _, err = r.queryAllNameServersInLayer(ctx, perNameServerRetriesLimit, q, currentLayerNameServers)
		trace = append(trace, currTrace...)
		if err != nil && errors.Is(err, ErrorContextExpired) {
			return &retv, trace, StatusTimeout, err
		} else if err != nil {
			return &retv, trace, StatusError, errors.Wrapf(err, "error encountered on layer %s", currentLayer)
		} else if len(retv.LayeredResponses[currentLayer]) == 0 {
			retv.LayeredResponses[currentLayer] = layerResults
		} else {
			retv.LayeredResponses[currentLayer] = append(retv.LayeredResponses[currentLayer], layerResults...)
		}
		var newNameServers []NameServer
		newNameServers, err = r.extractNameServersFromLayerResults(layerResults)
		if err != nil {
			return &retv, trace, StatusError, errors.Wrapf(err, "error extracting nameservers from layer %s", currentLayer)
		}
		// Set the next layer to query
		var newLayer string
		newLayer, err = nextAuthority(q.Name, currentLayer)
		if err != nil {
			return &retv, trace, StatusError, errors.Wrapf(err, "error determining next authority for layer %s", currentLayer)
		}
		if newLayer == currentLayer {
			// we've reached the final layer
			currentLayerNameServers = append(currentLayerNameServers, newNameServers...)
			break
		}
		if len(newNameServers) == 0 {
			// check if we have no referral nameservers because we've hit a CNAME or DNAME
			foundReferral := false
			for _, res := range layerResults {
				for _, ans := range res.Res.Answers {
					if a, ok := ans.(Answer); ok {
						if a.RrType == dns.TypeCNAME || a.RrType == dns.TypeDNAME {
							foundReferral = true
							break
						}
					}
				}
			}
			if foundReferral {
				// we don't handle iterative all-nameservers lookups with C/DNAMEs, returning the results we've collected
				// thus far
				return &retv, trace, StatusNoError, nil
			}
			// we have no more nameservers to query, error
			return &retv, trace, StatusError, errors.Errorf("no nameservers found for layer %s", currentLayer)
		}
		currentLayerNameServers = newNameServers
		currentLayer = newLayer
	}
	// de-dupe nameservers
	uniqNameServers := r.filterNameServersForUniqueNames(currentLayerNameServers)
	// Now that we have an exhaustive list of leaf NSes, we'll query the original NSes
	q.Type = originalQuestionType
	layerResults, currTrace, _, err = r.queryAllNameServersInLayer(ctx, perNameServerRetriesLimit, q, uniqNameServers)
	trace = append(trace, currTrace...)
	if err != nil {
		return &retv, trace, StatusError, errors.Wrapf(err, "error encountered on layer %s", currentLayer)
	} else if len(retv.LayeredResponses[currentLayer]) == 0 {
		retv.LayeredResponses[currentLayer] = layerResults
	} else {
		retv.LayeredResponses[currentLayer] = append(retv.LayeredResponses[currentLayer], layerResults...)
	}

	return &retv, trace, StatusNoError, nil
}

// extractNameServersFromLayerResults
// extracts unique nameservers from Additionals/Authorities. Uniques by nameserver name, not by IP
func (r *Resolver) extractNameServersFromLayerResults(layerResults []ExtendedResult) ([]NameServer, error) {
	type mapKey struct {
		Type   uint16
		Name   string
		Answer string
	}
	uniqueAdditionals := make(map[mapKey]Answer)
	uniqueAuthorities := make(map[mapKey]Answer)
	uniqueAnswers := make(map[mapKey]Answer)
	for _, res := range layerResults {
		if res.Status != StatusNoError {
			continue
		}
		for _, ans := range res.Res.Additional {
			if a, ok := ans.(Answer); ok {
				uniqueAdditionals[mapKey{Type: a.RrType, Name: a.Name, Answer: a.Answer}] = a
			}
		}
		for _, ans := range res.Res.Authorities {
			if a, ok := ans.(Answer); ok {
				uniqueAuthorities[mapKey{Type: a.RrType, Name: a.Name, Answer: a.Answer}] = a
			}
		}
		for _, ans := range res.Res.Answers {
			if a, ok := ans.(Answer); ok {
				if a.RrType == dns.TypeNS {
					uniqueAnswers[mapKey{Type: a.RrType, Name: a.Name, Answer: a.Answer}] = a
				}
			}
		}
	}
	// We have a map of unique additional and authority records. Now we need to extract the nameservers from them.
	v4NameServers := make(map[string]NameServer)
	v6NameServers := make(map[string]NameServer)
	for _, authorities := range uniqueAuthorities {
		if authorities.RrType == dns.TypeNS {
			v4NameServers[strings.TrimSuffix(authorities.Answer, ".")] = NameServer{DomainName: strings.TrimSuffix(authorities.Answer, ".")}
			v6NameServers[strings.TrimSuffix(authorities.Answer, ".")] = NameServer{DomainName: strings.TrimSuffix(authorities.Answer, ".")}
		}
	}
	for _, additionals := range uniqueAdditionals {
		additionals.Name = strings.TrimSuffix(additionals.Name, ".")
		if additionals.RrType == dns.TypeA {
			if ns, ok := v4NameServers[additionals.Name]; ok {
				ns.IP = net.ParseIP(additionals.Answer)
				v4NameServers[additionals.Name] = ns
			}
		}
		if additionals.RrType == dns.TypeAAAA {
			if ns, ok := v6NameServers[additionals.Name]; ok {
				ns.IP = net.ParseIP(additionals.Answer)
				v6NameServers[additionals.Name] = ns
			}
		}
	}
	uniqNameServersSet := make(map[string]NameServer)
	if r.ipVersionMode != IPv6Only {
		for _, ns := range v4NameServers {
			key := ns.DomainName + ns.IP.String()
			if _, ok := uniqNameServersSet[key]; !ok {
				uniqNameServersSet[key] = ns

			}
		}
	}
	if r.ipVersionMode != IPv4Only {
		for _, ns := range v6NameServers {
			key := ns.DomainName + ns.IP.String()
			if _, ok := uniqNameServersSet[key]; !ok {
				uniqNameServersSet[key] = ns
			}
		}
	}
	// append any NS answers too
	for _, answer := range uniqueAnswers {
		ns := NameServer{
			DomainName: strings.TrimSuffix(answer.Answer, "."),
		}
		key := ns.DomainName
		if _, ok := uniqNameServersSet[key]; !ok {
			uniqNameServersSet[key] = ns
		}
	}
	uniqNameServers := make([]NameServer, 0, len(uniqNameServersSet))
	for _, ns := range uniqNameServersSet {
		uniqNameServers = append(uniqNameServers, ns)
	}
	return uniqNameServers, nil
}

func (r *Resolver) populateNameServerIP(ctx context.Context, nameServer *NameServer) (Trace, error) {
	if nameServer.IP != nil {
		// already have an IP
		return nil, nil
	}
	retries := r.retries
	var q Question
	if r.ipVersionMode == IPv4Only {
		q = Question{dns.TypeA, dns.ClassINET, nameServer.DomainName}
	} else if r.ipVersionMode == IPv6Only {
		q = Question{dns.TypeAAAA, dns.ClassINET, nameServer.DomainName}
	} else if r.iterationIPPreference == PreferIPv4 {
		q = Question{dns.TypeA, dns.ClassINET, nameServer.DomainName}
	} else {
		q = Question{dns.TypeAAAA, dns.ClassINET, nameServer.DomainName}
	}
	res, nsTrace, status, err := r.followingLookup(ctx, &QuestionWithMetadata{
		Q:                q,
		RetriesRemaining: &retries,
	}, r.rootNameServers, true)
	if err == nil && status == StatusNoError {
		for _, ans := range res.Answers {
			if a, ok := ans.(Answer); ok {
				if a.RrType == q.Type {
					nameServer.IP = net.ParseIP(a.Answer)
					return nsTrace, nil
				}
			}
		}
	}
	// if we get here, we couldn't find an IP for the nameserver, let's try with the other A/AAAA if we can
	if r.ipVersionMode == IPv4OrIPv6 {
		if q.Type == dns.TypeA {
			q.Type = dns.TypeAAAA
		} else {
			q.Type = dns.TypeA
		}
		res, nsTrace, status, err = r.followingLookup(ctx, &QuestionWithMetadata{
			Q:                q,
			RetriesRemaining: &retries,
		}, r.rootNameServers, true)
		if err == nil && status == StatusNoError {
			for _, ans := range res.Answers {
				if a, ok := ans.(Answer); ok {
					if a.RrType == q.Type {
						nameServer.IP = net.ParseIP(a.Answer)
						return nsTrace, nil
					}
				}
			}
		}
	}
	if err != nil {
		return nil, errors.Wrapf(err, "could not find IP for nameserver: %s", nameServer.DomainName)
	}
	return nil, errors.Errorf("could not find IP for nameserver: %s", nameServer.DomainName)
}

// queryAllNameServersInLayer queries all nameservers in a given layer
// Returns a slice of ExtendedResults from each NS, a Trace, whether any answer is authoritative, and an error if one occurs
func (r *Resolver) queryAllNameServersInLayer(ctx context.Context, perNameServerRetriesLimit int, q *Question, currentNameServers []NameServer) ([]ExtendedResult, Trace, bool, error) {
	trace := make([]TraceStep, 0)
	currentLayerResults := make([]ExtendedResult, 0, len(currentNameServers))
	isAuthoritative := false
	for _, nameServer := range currentNameServers {
		var extResult *ExtendedResult
		for retry := 0; retry < perNameServerRetriesLimit; retry++ {
			if util.HasCtxExpired(ctx) {
				return currentLayerResults, trace, false, ErrorContextExpired
			}
			if nameServer.IP == nil {
				nsTrace, err := r.populateNameServerIP(ctx, &nameServer)
				if err != nil {
					log.Debugf("LookupAllNameserversIterative of name %s errored for %s: %v", q.Name, nameServer.DomainName, err)
					continue
				}
				trace = append(trace, nsTrace...)
				// we've populated NS IP, we can proceed
			}
			result, currTrace, status, err := r.ExternalLookup(ctx, q, &nameServer)
			trace = append(trace, currTrace...)
			extResult = &ExtendedResult{Status: status, Nameserver: nameServer.DomainName, Type: dns.TypeToString[q.Type]}
			if result != nil {
				extResult.Res = *result
			}
			if err == nil && status == StatusNoError && result != nil {
				if result.Flags.Authoritative {
					isAuthoritative = true
				}
				// successful result, continue to next nameserver
				break
			}
			if err != nil {
				log.Debugf("LookupAllNameserversIterative of name %s errored for %s: %v", q.Name, nameServer.IP.String(), err)
			} else {
				log.Debugf("LookupAllNameserversIterative of name %s failed for %s: %v", q.Name, nameServer.IP.String(), status)
			}
		}
		if extResult == nil {
			log.Debugf("LookupAllNameserversIterative of name %s against nameserver %s ran out of retries, continueing to next nameserver", q.Name, nameServer.IP.String())
		} else {
			currentLayerResults = append(currentLayerResults, *extResult)
		}
	}
	return currentLayerResults, trace, isAuthoritative, nil
}

func (r *Resolver) iterativeLookup(ctx context.Context, qWithMeta *QuestionWithMetadata, nameServers []NameServer,
	depth int, layer string, trace Trace) (*SingleQueryResult, Trace, Status, error) {
	if depth > r.maxDepth {
		r.verboseLog(depth+1, "-> Max recursion depth reached")
		return nil, trace, StatusError, errors.New("max recursion depth reached")
	}
	// check that context hasn't expired
	if util.HasCtxExpired(ctx) {
		r.verboseLog(depth+1, "-> Context expired")
		return nil, trace, StatusTimeout, nil
	}
	// create iteration context for this iteration step
	iterationStepCtx, cancel := context.WithTimeout(ctx, r.iterativeTimeout)
	defer cancel()
	result, isCached, status, trace, err := r.cyclingLookup(iterationStepCtx, qWithMeta, nameServers, layer, depth, false, trace)
	if status == StatusNoError && result != nil {
		var t TraceStep
		t.Result = *result
		t.NameServer = result.Resolver
		t.DNSType = qWithMeta.Q.Type
		t.DNSClass = qWithMeta.Q.Class
		t.Name = qWithMeta.Q.Name
		t.Layer = layer
		t.Depth = depth
		t.Cached = isCached
		t.Try = getTryNumber(r.retries, *qWithMeta.RetriesRemaining)
		trace = append(trace, t)
	}
	if status == StatusTimeout && util.HasCtxExpired(iterationStepCtx) && !util.HasCtxExpired(ctx) {
		// ctx's have a deadline of the minimum of their deadline and their parent's
		// retryingLookup doesn't disambiguate of whether the timeout was caused by the iteration timeout or the global timeout
		// we'll disambiguate here by checking if the iteration context has expired but the global context hasn't
		r.verboseLog(depth+2, "ITERATIVE_TIMEOUT ", qWithMeta, ", Layer: ", layer)
		status = StatusIterTimeout
	}
	if status != StatusNoError || err != nil {
		r.verboseLog((depth + 1), "-> error occurred during lookup")
		return result, trace, status, err
	} else if len(result.Answers) != 0 || result.Flags.Authoritative {
		// DS records is authoritative from parent NS and will be in Authority section. Avoid dropping them.
		if len(result.Answers) != 0 && qWithMeta.Q.Type != dns.TypeDS {
			r.verboseLog((depth + 1), "-> answers found")
			if len(result.Authorities) > 0 {
				r.verboseLog((depth + 2), "Dropping ", len(result.Authorities), " authority answers from output")
				result.Authorities = make([]interface{}, 0)
			}
			if len(result.Additional) > 0 {
				r.verboseLog((depth + 2), "Dropping ", len(result.Additional), " additional answers from output")
				result.Additional = make([]interface{}, 0)
			}
		} else {
			r.verboseLog((depth + 1), "-> authoritative response found")
		}
		return result, trace, status, err
	} else if len(result.Authorities) != 0 {
		r.verboseLog((depth + 1), "-> Authority found, iterating")
		return r.iterateOnAuthorities(ctx, qWithMeta, depth, result, layer, trace)
	} else {
		r.verboseLog((depth + 1), "-> No Authority found, error")
		return result, trace, StatusError, errors.New("NOERROR record without any answers or authorities")
	}
}

// cyclingLookup performs a DNS lookup against a slice of nameservers, cycling through them until a valid response is received.
// If the number of retries in QuestionWithMetadata is 0, the function will return an error.
func (r *Resolver) cyclingLookup(ctx context.Context, qWithMeta *QuestionWithMetadata, nameServers []NameServer, layer string, depth int, recursionDesired bool, trace Trace) (*SingleQueryResult, IsCached, Status, Trace, error) {
	var cacheBasedOnNameServer bool
	var cacheNonAuthoritative bool
	if recursionDesired || r.lookupAllNameServers {
		// we're doing an external or all-nameservers lookup and need to set the recursionDesired bit
		// Additionally, in external mode we may perform the same lookup against multiple nameservers, so the cache should be based on the nameserver as well
		cacheBasedOnNameServer = true
		cacheNonAuthoritative = true
	} else {
		// we're doing an iterative lookup, so we'll cache a response for any nameserver that's authoritative
		cacheBasedOnNameServer = false
		cacheNonAuthoritative = false
	}
	var result *SingleQueryResult
	var isCached IsCached
	var status Status
	var err error
	queriedNameServers := make(map[string]struct{}, len(nameServers))
	var nameServer *NameServer

	for *qWithMeta.RetriesRemaining >= 0 {
		if util.HasCtxExpired(ctx) {
			return &SingleQueryResult{}, false, StatusTimeout, trace, nil
		}
		// get random unqueried nameserver
		nameServer, queriedNameServers = getRandomNonQueriedNameServer(nameServers, queriedNameServers)
		// perform the lookup
		result, isCached, status, trace, err = r.cachedLookup(ctx, qWithMeta.Q, nameServer, layer, depth, recursionDesired, cacheBasedOnNameServer, cacheNonAuthoritative, trace)
		if status == StatusNoError {
			r.verboseLog(depth+1, "Cycling lookup successful. Name: ", qWithMeta.Q.Name, ", Layer: ", layer, ", Nameserver: ", nameServer)
			return result, isCached, status, trace, err
		} else if *qWithMeta.RetriesRemaining == 0 {
			r.verboseLog(depth+1, "Cycling lookup failed - out of retries. Name: ", qWithMeta.Q.Name, ", Layer: ", layer, ", Nameserver: ", nameServer)
			return result, isCached, status, trace, errors.New("cycling lookup failed - out of retries")
		} else if !isStatusRetryable(status) {
			r.verboseLog(depth+1, "Cycling lookup failed - unretryable status:", status, "Name: ", qWithMeta.Q.Name, ", Layer: ", layer, ", Nameserver: ", nameServer)
			return result, isCached, status, trace, err
		}

		r.verboseLog(depth+1, "Cycling lookup failed with status:", status, "err: ", err, ", using a retry. Retries remaining: ", *qWithMeta.RetriesRemaining, " , Name: ", qWithMeta.Q.Name, ", Layer: ", layer, ", Nameserver: ", nameServer)
		*qWithMeta.RetriesRemaining--
	}
	return &SingleQueryResult{}, false, StatusError, trace, errors.New("cycling lookup function did not exit properly")
}

// getRandomNonQueriedNameServer returns a random name server from the list of name servers that has not been queried yet
// If all have been queried, it resets the queriedNameServers map and returns a random name server
func getRandomNonQueriedNameServer(nameServers []NameServer, queriedNameServers map[string]struct{}) (*NameServer, map[string]struct{}) {
	for _, i := range rand.Perm(len(nameServers)) {
		if _, ok := queriedNameServers[nameServers[i].String()]; !ok {
			// set the nameserver as queried
			queriedNameServers[nameServers[i].String()] = struct{}{}
			return &nameServers[i], queriedNameServers
		}
	}
	// all have been queried, reset queriedNameServers
	queriedNameServers = make(map[string]struct{}, len(nameServers))
	// return a random one
	return getRandomNonQueriedNameServer(nameServers, queriedNameServers)
}

// cachedLookup performs a DNS lookup with caching
// returns the result, whether it was cached, the status, and an error if one occurred
// layer is the name layer we're currently querying ex: ".", "com.", "example.com."
// depth is the current depth of the lookup, used for iterative lookups
// requestIteration is whether to set the "recursion desired" bit in the DNS query
// cacheBasedOnNameServer is whether to consider a cache hit based on DNS question and nameserver, or just question
// cacheNonAuthoritative is whether to cache non-authoritative answers, usually used for lookups using an external resolver
func (r *Resolver) cachedLookup(ctx context.Context, q Question, nameServer *NameServer, layer string, depth int, requestIteration, cacheBasedOnNameServer, cacheNonAuthoritative bool, trace Trace) (*SingleQueryResult, IsCached, Status, Trace, error) {
	// check for circular queries. This may be problematic if NS has circular references and we're trying to perform a DNSSEC validation
	if _, ok := r.pendingQueries[q]; ok {
		return &SingleQueryResult{}, false, StatusCircular, trace, errors.New("circular query detected")
	}
	r.pendingQueries[q] = true
	defer func() {
		delete(r.pendingQueries, q)
	}()

	var isCached IsCached
	isCached = false
	r.verboseLog(depth+1, "Cached retrying lookup. Name: ", q, ", Layer: ", layer, ", Nameserver: ", nameServer)
	if isValid, reason := nameServer.IsValid(); !isValid {
		return &SingleQueryResult{}, false, StatusIllegalInput, trace, fmt.Errorf("invalid nameserver (%s): %s", nameServer.String(), reason)
	}
	// create a context for this network lookup
	lookupCtx, cancel := context.WithTimeout(ctx, r.networkTimeout)
	defer cancel()

	// For some lookups, we want them to be nameserver specific, ie. if cacheBasedOnNameServer is true
	// Else, we don't care which nameserver returned it
	cacheNameServer := nameServer
	if !cacheBasedOnNameServer {
		cacheNameServer = nil
	}
	// First, we check the cache
	cachedResult, ok := r.cache.GetCachedResults(q, cacheNameServer, depth+1)
	if ok {
		isCached = true
		// set protocol on the result
		if r.dnsOverHTTPSEnabled {
			cachedResult.Protocol = DoHProtocol
		} else if r.dnsOverTLSEnabled {
			cachedResult.Protocol = DoTProtocol
		} else if r.transportMode == TCPOnly {
			cachedResult.Protocol = TCPProtocol
		} else {
			// default to UDP
			cachedResult.Protocol = UDPProtocol
		}
		return cachedResult, isCached, StatusNoError, trace, nil
	}

	// Stop if we hit a nameserver we don't want to hit
	if r.blacklist != nil {
		if blacklisted, isBlacklistedErr := r.blacklist.IsBlacklisted(nameServer.IP.String()); isBlacklistedErr != nil {
			return nil, isCached, StatusError, trace, errors.Wrapf(isBlacklistedErr, "could not check blacklist for nameserver IP: %s", nameServer.IP.String())
		} else if blacklisted {
			return &SingleQueryResult{}, isCached, StatusBlacklist, trace, nil
		}
	}
	var authName string
	if !requestIteration {
		// We're performing our own iteration, let's try checking the cache for the next authority
		// For example, if we query yahoo.com and google.com, we don't need to go to the root servers for the gTLD
		// servers twice, they'll be identical
		name := strings.ToLower(q.Name)
		layer = strings.ToLower(layer)
		var err error
		// get the next authority to query
		authName, err = nextAuthority(name, layer)
		if err != nil {
			r.verboseLog(depth+2, err)
			return &SingleQueryResult{}, isCached, StatusAuthFail, trace, errors.Wrap(err, "could not get next authority with name: "+name+" and layer: "+layer)
		}
		// DS records are special, we need to query the parent zone and therefore cannot use the cache
		if name != layer && authName != layer && q.Type != dns.TypeDS {
			// we have a valid authority to check the cache for
			if authName == "" {
				r.verboseLog(depth+2, "Can't parse name to authority properly. name: ", name, ", layer: ", layer)
				return &SingleQueryResult{}, isCached, StatusAuthFail, trace, nil
			}
			r.verboseLog(depth+2, "Cache auth check for ", authName)
			// TODO - this will need to be changed for AllNameServers
			cachedResult, ok = r.cache.GetCachedAuthority(authName, nil, depth+2)
			if ok {
				r.verboseLog(depth+2, "Cache auth hit for ", authName)
				// only want to return if we actually have additionals and authorities from the cache for the caller
				if len(cachedResult.Additional) > 0 && len(cachedResult.Authorities) > 0 {
					return cachedResult, true, StatusNoError, trace, nil
				}
				// unsuccessful in retrieving from the cache, we'll continue to the wire
			}
		}
	}

	// Alright, we're not sure what to do, go to the wire.
	r.verboseLog(depth+2, "Cache miss for ", q, ", Layer: ", layer, ", Nameserver: ", nameServer, " going to the wire in retryingLookup")
	connInfo, err := r.getConnectionInfo(nameServer)
	if err != nil {
		return &SingleQueryResult{}, false, StatusError, trace, fmt.Errorf("could not get a connection info to query nameserver %s: %v", nameServer, err)
	}
	// check that our connection info is valid
	if connInfo == nil {
		return &SingleQueryResult{}, false, StatusError, trace, fmt.Errorf("no connection info for nameserver: %s", nameServer)
	}
	var result *SingleQueryResult
	var rawResp *dns.Msg
	var status Status
	if r.dnsOverHTTPSEnabled {
		r.verboseLog(depth, "****WIRE LOOKUP*** ", DoHProtocol, " ", dns.TypeToString[q.Type], " ", q.Name, " ", nameServer)
		result, rawResp, status, err = doDoHLookup(lookupCtx, connInfo.httpsClient, q, nameServer, requestIteration, r.ednsOptions, r.dnsSecEnabled, r.checkingDisabledBit)
	} else if r.dnsOverTLSEnabled {
		r.verboseLog(depth, "****WIRE LOOKUP*** ", DoTProtocol, " ", dns.TypeToString[q.Type], " ", q.Name, " ", nameServer)
		result, rawResp, status, err = doDoTLookup(lookupCtx, connInfo, q, nameServer, r.rootCAs, r.verifyServerCert, requestIteration, r.ednsOptions, r.dnsSecEnabled, r.checkingDisabledBit)
	} else if connInfo.udpClient != nil {
		r.verboseLog(depth, "****WIRE LOOKUP*** ", UDPProtocol, " ", dns.TypeToString[q.Type], " ", q.Name, " ", nameServer)
		result, rawResp, status, err = wireLookupUDP(lookupCtx, connInfo, q, nameServer, r.ednsOptions, requestIteration, r.dnsSecEnabled, r.checkingDisabledBit)
		if status == StatusTruncated && connInfo.tcpClient != nil {
			// result truncated, try again with TCP
			r.verboseLog(depth, "****WIRE LOOKUP*** ", TCPProtocol, " ", dns.TypeToString[q.Type], " ", q.Name, " ", nameServer)
			result, rawResp, status, err = wireLookupTCP(lookupCtx, connInfo, q, nameServer, r.ednsOptions, requestIteration, r.dnsSecEnabled, r.checkingDisabledBit)
		}
	} else if connInfo.tcpClient != nil {
		r.verboseLog(depth, "****WIRE LOOKUP*** ", TCPProtocol, " ", dns.TypeToString[q.Type], " ", q.Name, " ", nameServer)
		result, rawResp, status, err = wireLookupTCP(lookupCtx, connInfo, q, nameServer, r.ednsOptions, requestIteration, r.dnsSecEnabled, r.checkingDisabledBit)
	} else {
		return &SingleQueryResult{}, false, StatusError, trace, errors.New("no connection info for nameserver")
	}

	if err != nil {
		return &SingleQueryResult{}, isCached, status, trace, errors.Wrap(err, "could not perform lookup")
	}
<<<<<<< HEAD
	if result != nil {
		r.verboseLog(depth+2, "Results from wire for name: ", q, ", Layer: ", layer, ", Nameserver: ", nameServer, " status: ", status, " , err: ", err, " result: ", *result)
	}
=======
	r.verboseLog(depth+2, "Results from wire for name: ", q, ", Layer: ", layer, ", Nameserver: ", nameServer, " status: ", status, " , err: ", err, " result: ", *result)
>>>>>>> 4de1d18a

	if status == StatusNoError && result != nil {
		if r.shouldValidateDNSSEC {
			result.DNSSECResult, trace = r.validator.validate(layer, rawResp, nameServer, depth+2, trace)
			r.verboseLog(depth+2, "DNSSEC validation status:", result.DNSSECResult.Status)
		}

		// only cache answers that don't have errors and pass DNSSEC validation
		if !r.shouldValidateDNSSEC || result.DNSSECResult.Status != DNSSECBogus {
			if !requestIteration && strings.ToLower(q.Name) != layer && authName != layer && !result.Flags.Authoritative { // TODO - how to detect if we've retrieved an authority record or a answer record? maybe add q.Name != authName
				r.verboseLog(depth+2, "Cache auth upsert for ", authName)
				r.cache.SafeAddCachedAuthority(result, cacheNameServer, depth+2, layer)
			} else {
				r.cache.SafeAddCachedAnswer(q, result, cacheNameServer, layer, depth+2, cacheNonAuthoritative)
			}
		} else {
			r.verboseLog(depth+2, "skipping cache for domain", q.Name, "and type", dns.TypeToString[q.Type], "due to DNSSEC bogus status")
		}
	} else if r.shouldValidateDNSSEC {
		result.DNSSECResult = makeDNSSECResult()
	}

	return result, isCached, status, trace, err
}

func doDoTLookup(ctx context.Context, connInfo *ConnectionInfo, q Question, nameServer *NameServer, rootCAs *x509.CertPool, shouldVerifyServerCert, recursive bool, ednsOptions []dns.EDNS0, dnssec bool, checkingDisabled bool) (*SingleQueryResult, *dns.Msg, Status, error) {
	m := new(dns.Msg)
	m.SetQuestion(dotName(q.Name), q.Type)
	m.Question[0].Qclass = q.Class
	m.RecursionDesired = recursive
	m.CheckingDisabled = checkingDisabled
	m.Id = 12345

	m.SetEdns0(1232, dnssec)
	if ednsOpt := m.IsEdns0(); ednsOpt != nil {
		ednsOpt.Option = append(ednsOpt.Option, ednsOptions...)
	}

	// if tlsConn is nil or if this is a new nameserver, create a new connection
	var isConnNew bool
	if connInfo.tlsConn != nil {
		newRemoteAddr := net.TCPAddr{IP: nameServer.IP, Port: int(nameServer.Port)}
		prevRemoteAddr := connInfo.tlsConn.Conn.RemoteAddr().String()
		if prevRemoteAddr != newRemoteAddr.String() {
			isConnNew = true
		}
	}
	if connInfo.tlsConn == nil || isConnNew {
		// new connection
		// Custom dialer with local address binding
		dialer := &net.Dialer{
			LocalAddr: &net.TCPAddr{
				IP:   connInfo.localAddr,
				Port: 0,
			},
		}
		tcpConn, err := dialer.DialContext(ctx, "tcp", nameServer.String())
		if err != nil {
			return nil, nil, StatusError, errors.Wrap(err, "could not connect to server")
		}
		// Now wrap the connection with TLS
		tlsConn := tls.Client(tcpConn, &tls.Config{
			InsecureSkipVerify: true,
		})
		if shouldVerifyServerCert {
			// if we're verifying the server cert, we need to pass in the root CAs
			tlsConn = tls.Client(tcpConn, &tls.Config{
				RootCAs:            rootCAs,
				InsecureSkipVerify: false,
				ServerName:         nameServer.DomainName,
			})
		}
		err = tlsConn.Handshake()
		if err != nil {
			closeErr := tlsConn.Close()
			if closeErr != nil {
				log.Errorf("error closing TLS connection: %v", err)
			}
			return nil, nil, StatusError, errors.Wrap(err, "could not perform TLS handshake")
		}
		connInfo.tlsHandshake = tlsConn.GetHandshakeLog()
		connInfo.tlsConn = &dns.Conn{Conn: tlsConn}
	}
	err := connInfo.tlsConn.WriteMsg(m)
	if err != nil {
		return nil, nil, "", errors.Wrap(err, "could not write query over DoT to server")
	}
	responseMsg, err := connInfo.tlsConn.ReadMsg()
	if err != nil {
		return nil, nil, StatusError, errors.Wrap(err, "could not unpack DNS message from DoT server")
	}
	res := SingleQueryResult{
		Resolver:    connInfo.tlsConn.Conn.RemoteAddr().String(),
		Protocol:    DoTProtocol,
		Answers:     []interface{}{},
		Authorities: []interface{}{},
		Additional:  []interface{}{},
	}
	// if we have it, add the TLS handshake info
	if connInfo.tlsHandshake != nil {
		processor := output.Processor{Verbose: false}
		strippedOutput, stripErr := processor.Process(connInfo.tlsHandshake)
		if stripErr != nil {
			log.Warnf("Error stripping TLS log: %v", stripErr)
		} else {
			res.TLSServerHandshake = strippedOutput
		}
	}
	return constructSingleQueryResultFromDNSMsg(&res, responseMsg)
}

func doDoHLookup(ctx context.Context, httpClient *http.Client, q Question, nameServer *NameServer, recursive bool, ednsOptions []dns.EDNS0, dnssec bool, checkingDisabled bool) (*SingleQueryResult, *dns.Msg, Status, error) {
	m := new(dns.Msg)
	m.SetQuestion(dotName(q.Name), q.Type)
	m.Question[0].Qclass = q.Class
	m.RecursionDesired = recursive
	m.CheckingDisabled = checkingDisabled

	m.SetEdns0(1232, dnssec)
	if ednsOpt := m.IsEdns0(); ednsOpt != nil {
		ednsOpt.Option = append(ednsOpt.Option, ednsOptions...)
	}
	bytes, err := m.Pack()
	if err != nil {
		return nil, nil, StatusError, errors.Wrap(err, "could not pack DNS message")
	}
	if strings.Contains(nameServer.DomainName, "http://") {
		return nil, nil, StatusError, errors.New("DoH name server must use HTTPS")
	}
	httpsDomain := nameServer.DomainName
	if !strings.HasPrefix(httpsDomain, "https://") {
		httpsDomain = "https://" + httpsDomain
	}
	if !strings.HasSuffix(httpsDomain, "/dns-query") {
		httpsDomain += "/dns-query"
	}
	req, err := http.NewRequest("POST", httpsDomain, strings.NewReader(string(bytes)))
	if err != nil {
		return nil, nil, StatusError, errors.Wrap(err, "could not create HTTP request")
	}
	req.Header.Set("Content-Type", "application/dns-message")
	req.Header.Set("Accept", "application/dns-message")
	req = req.WithContext(ctx)
	resp, err := httpClient.Do(req)
	if err != nil {
		return nil, nil, StatusError, errors.Wrap(err, "could not perform HTTP request")
	}
	defer func(Body io.ReadCloser) {
		err = Body.Close()
		if err != nil {
			log.Errorf("error closing DoH response body: %v", err)
		}
	}(resp.Body)
	bytes, err = io.ReadAll(resp.Body)
	if err != nil {
		return nil, nil, StatusError, errors.Wrap(err, "could not read HTTP response")
	}

	r := new(dns.Msg)
	err = r.Unpack(bytes)
	if err != nil {
		return nil, nil, StatusError, errors.Wrap(err, "could not unpack DNS message")
	}
	res := SingleQueryResult{
		Resolver:    nameServer.DomainName,
		Protocol:    DoHProtocol,
		Answers:     []interface{}{},
		Authorities: []interface{}{},
		Additional:  []interface{}{},
	}
	if resp.Request != nil && resp.Request.TLSLog != nil {
		processor := output.Processor{Verbose: false}
		strippedOutput, stripErr := processor.Process(resp.Request.TLSLog)
		if stripErr != nil {
			log.Warnf("Error stripping TLS log: %v", stripErr)
		} else {
			res.TLSServerHandshake = strippedOutput
		}
	}
	return constructSingleQueryResultFromDNSMsg(&res, r)
}

// wireLookupTCP performs a DNS lookup on-the-wire over TCP with the given parameters
func wireLookupTCP(ctx context.Context, connInfo *ConnectionInfo, q Question, nameServer *NameServer, ednsOptions []dns.EDNS0, recursive, dnssec, checkingDisabled bool) (*SingleQueryResult, *dns.Msg, Status, error) {
	res := SingleQueryResult{Answers: []interface{}{}, Authorities: []interface{}{}, Additional: []interface{}{}}
	res.Resolver = nameServer.String()

	m := new(dns.Msg)
	m.SetQuestion(dotName(q.Name), q.Type)
	m.Question[0].Qclass = q.Class
	m.RecursionDesired = recursive
	m.CheckingDisabled = checkingDisabled

	m.SetEdns0(1232, dnssec)
	if ednsOpt := m.IsEdns0(); ednsOpt != nil {
		ednsOpt.Option = append(ednsOpt.Option, ednsOptions...)
	}

	var r *dns.Msg
	var err error
	if connInfo.tcpConn != nil && connInfo.tcpConn.RemoteAddr != nil && connInfo.tcpConn.RemoteAddr.String() == nameServer.String() {
		// we have a connection to this nameserver, use it
		res.Protocol = "tcp"
		var addr *net.TCPAddr
		addr, err = net.ResolveTCPAddr("tcp", nameServer.String())
		if err != nil {
			return nil, nil, StatusError, fmt.Errorf("could not resolve TCP address %s: %v", nameServer.String(), err)
		}
		r, _, err = connInfo.tcpClient.ExchangeWithConnToContext(ctx, m, connInfo.tcpConn, addr)
		if err != nil && err.Error() == "EOF" {
			// EOF error means the connection was closed, we'll remove the connection (it'll be recreated on the next iteration)
			// and try again
			err = connInfo.tcpConn.Conn.Close()
			if err != nil {
				log.Errorf("error closing TCP connection: %v", err)
			}
			connInfo.tcpConn = nil
			r, _, err = connInfo.tcpClient.ExchangeContext(ctx, m, nameServer.String())
		}
	} else {
		// no pre-existing connection, create an ephemeral one
		res.Protocol = "tcp"
		r, _, err = connInfo.tcpClient.ExchangeContext(ctx, m, nameServer.String())
	}
	if err != nil || r == nil {
		if nerr, ok := err.(net.Error); ok {
			if nerr.Timeout() {
				return &res, r, StatusTimeout, nil
			}
		}
		return &res, r, StatusError, err
	}

	return constructSingleQueryResultFromDNSMsg(&res, r)
}

// wireLookupUDP performs a DNS lookup on-the-wire over UDP with the given parameters
func wireLookupUDP(ctx context.Context, connInfo *ConnectionInfo, q Question, nameServer *NameServer, ednsOptions []dns.EDNS0, recursive, dnssec, checkingDisabled bool) (*SingleQueryResult, *dns.Msg, Status, error) {
	res := SingleQueryResult{Answers: []interface{}{}, Authorities: []interface{}{}, Additional: []interface{}{}}
	res.Resolver = nameServer.String()
	res.Protocol = "udp"

	m := new(dns.Msg)
	m.SetQuestion(dotName(q.Name), q.Type)
	m.Question[0].Qclass = q.Class
	m.RecursionDesired = recursive
	m.CheckingDisabled = checkingDisabled

	m.SetEdns0(1232, dnssec)
	if ednsOpt := m.IsEdns0(); ednsOpt != nil {
		ednsOpt.Option = append(ednsOpt.Option, ednsOptions...)
	}
	connInfo.udpClient.DialTimeout = time.Minute
	connInfo.udpClient.ReadTimeout = time.Minute
	connInfo.udpClient.WriteTimeout = time.Minute
	if connInfo.udpConn != nil {
		//connInfo.udpConn = nil
		//if connInfo.udpConn.Conn.Close()
	}

	var r *dns.Msg
	var err error

	if connInfo.udpConn != nil {
		var dst *net.UDPAddr
		dst, err = net.ResolveUDPAddr("udp", nameServer.String())
		if err != nil {
			log.Errorf("could not resolve UDP address %s: %v", nameServer.String(), err)
		}
		r, _, err = connInfo.udpClient.ExchangeWithConnToContext(ctx, m, connInfo.udpConn, dst)
	} else {
		r, _, err = connInfo.udpClient.ExchangeContext(ctx, m, nameServer.String())
	}
	if err != nil {
		log.Errorf("error in UDP exchange: %v", err)
	}
	//if strings.HasSuffix(nameServer.DomainName, "iana-servers.net.") || strings.Contains(q.Name, "iana-servers.net") {
	//	// really weird, but if I set the udpConn to nil on IPv6, it works. Wondering if IPv6 UDP sockets work differently?
	//	// Tomorrow, try to compare the connInfo objects between IPv4/v6
	//	log.Warnf("iana-servers.net NS")
	//}
	if r != nil && (r.Truncated || r.Rcode == dns.RcodeBadTrunc) {
		return &res, r, StatusTruncated, err
	}
	if err != nil || r == nil {
		if nerr, ok := err.(net.Error); ok {
			if nerr.Timeout() {
				return &res, r, StatusTimeout, nil
			}
		}
		return &res, r, StatusError, err
	}

	return constructSingleQueryResultFromDNSMsg(&res, r)
}

// fills out all the fields in a SingleQueryResult from a dns.Msg directly.
func constructSingleQueryResultFromDNSMsg(res *SingleQueryResult, r *dns.Msg) (*SingleQueryResult, *dns.Msg, Status, error) {
	if r.Rcode != dns.RcodeSuccess {
		for _, ans := range r.Extra {
			inner := ParseAnswer(ans)
			if inner != nil {
				res.Additional = append(res.Additional, inner)
			}
		}
		return res, r, TranslateDNSErrorCode(r.Rcode), nil
	}

	res.Flags.Response = r.Response
	res.Flags.Opcode = r.Opcode
	res.Flags.Authoritative = r.Authoritative
	res.Flags.Truncated = r.Truncated
	res.Flags.RecursionDesired = r.RecursionDesired
	res.Flags.RecursionAvailable = r.RecursionAvailable
	res.Flags.Authenticated = r.AuthenticatedData
	res.Flags.CheckingDisabled = r.CheckingDisabled
	res.Flags.ErrorCode = r.Rcode

	for _, ans := range r.Answer {
		inner := ParseAnswer(ans)
		if inner != nil {
			res.Answers = append(res.Answers, inner)
		}
	}
	for _, ans := range r.Extra {
		inner := ParseAnswer(ans)
		if inner != nil {
			res.Additional = append(res.Additional, inner)
		}
	}
	for _, ans := range r.Ns {
		inner := ParseAnswer(ans)
		if inner != nil {
			res.Authorities = append(res.Authorities, inner)
		}
	}
	return res, r, StatusNoError, nil
}

// iterateOnAuthorities takes the authorities from the referrals of a nameserver, shuffles them, and iteratively tries to do a lookup against them.
// If one succeeds, we return without trying the others. If one fails, we iterate to the next.
func (r *Resolver) iterateOnAuthorities(ctx context.Context, qWithMeta *QuestionWithMetadata, depth int, result *SingleQueryResult, layer string, trace Trace) (*SingleQueryResult, Trace, Status, error) {
	if len(result.Authorities) == 0 {
		return nil, trace, StatusNoAuth, nil
	}

	// Shuffle authorities to try them in random order
	authorities := make([]interface{}, len(result.Authorities))
	copy(authorities, result.Authorities)
	rand.Shuffle(len(authorities), func(i, j int) {
		authorities[i], authorities[j] = authorities[j], authorities[i]
	})

	for _, elem := range authorities {
		// Skip DNSSEC records
		switch elem.(type) {
		case DSAnswer, RRSIGAnswer, NSECAnswer, NSEC3Answer:
			continue
		}

		if util.HasCtxExpired(ctx) {
			return &SingleQueryResult{}, trace, StatusTimeout, nil
		}

		r.verboseLog(depth+1, "Trying Authority: ", elem)

		// Extract authority details
		ns, nsStatus, nextLayer, newTrace := r.extractAuthority(ctx, elem, layer, depth, result, trace)
		trace = newTrace
		r.verboseLog(depth+1, "Output from extract authorities: ", ns.String())

		if nsStatus == StatusIterTimeout {
			r.verboseLog(depth+2, "--> Hit iterative timeout")
			return &SingleQueryResult{}, trace, StatusIterTimeout, nil
		}

		if nsStatus != StatusNoError {
			var err error
			newStatus, err := handleStatus(nsStatus, err)
			if err != nil {
				r.verboseLog(depth+2, "--> Auth find failed for name ", qWithMeta.Q.Name, " with status: ", newStatus, " and error: ", err)
			} else {
				r.verboseLog(depth+2, "--> Auth find failed for name ", qWithMeta.Q.Name, " with status: ", newStatus)
			}
			continue
		}

		// Try iterative lookup immediately with this nameserver
		iterateResult, newTrace, status, err := r.iterativeLookup(ctx, qWithMeta, []NameServer{*ns}, depth+1, nextLayer, trace)
		trace = newTrace

		if status == StatusNoNeededGlue {
			r.verboseLog(depth+2, "--> Auth resolution of ", ns, " was unsuccessful. No glue to follow")
			continue
		}

		if isStatusAnswer(status) {
			r.verboseLog(depth+1, "--> Auth Resolution of ", ns, " success: ", status)
			return iterateResult, trace, status, err
		}

		r.verboseLog(depth+2, "--> Iterative resolution of ", qWithMeta.Q.Name, " at ", ns, " Failed: ", status)
	}

	// If we get here, all authorities failed
	r.verboseLog(depth+2, "--> No more authorities to try for name ", qWithMeta.Q.Name, ", terminating")
	return &SingleQueryResult{}, trace, StatusServFail, errors.New("no valid nameservers found or all lookups failed")
}

func (r *Resolver) extractAuthority(ctx context.Context, authority interface{}, layer string, depth int, result *SingleQueryResult, trace Trace) (*NameServer, Status, string, Trace) {
	// Is it an answer
	ans, ok := authority.(Answer)
	if !ok {
		return nil, StatusFormErr, layer, trace
	}

	// Is the layering correct
	ok, layer = nameIsBeneath(ans.Name, layer)
	if !ok {
		return nil, StatusAuthFail, layer, trace
	}

	server := strings.TrimSuffix(ans.Answer, ".")

	// Short circuit a lookup from the glue
	// Normally this would be handled by caching, but we want to support following glue
	// that would normally be cache poison. Because it's "ok" and quite common
	res, status := checkGlue(server, result, r.ipVersionMode, r.iterationIPPreference)
	if status != StatusNoError {
		// Fall through to normal query
		var q QuestionWithMetadata
		q.Q.Name = server
		q.Q.Class = dns.ClassINET
		if r.ipVersionMode == IPv6Only {
			q.Q.Type = dns.TypeAAAA
		} else if r.ipVersionMode == IPv4OrIPv6 && r.iterationIPPreference == PreferIPv6 {
			q.Q.Type = dns.TypeAAAA
		} else {
			q.Q.Type = dns.TypeA
		}
		q.RetriesRemaining = &r.retriesRemaining

		// A/AAAA records for NSes are not on the chain of trust, so we don't need to validate DNSSEC
		// Doing this to save us some time (this can propogate A LOT of queries in certain cases)
		prevSecValue := r.shouldValidateDNSSEC
		r.shouldValidateDNSSEC = false
		res, trace, status, _ = r.iterativeLookup(ctx, &q, r.rootNameServers, depth+1, ".", trace)
		r.shouldValidateDNSSEC = prevSecValue
	}
	if status == StatusIterTimeout || status == StatusNoNeededGlue {
		return nil, status, "", trace
	}
	if status == StatusNoError {
		// XXX we don't actually check the question here
		for _, innerA := range res.Answers {
			innerAns, ok := innerA.(Answer)
			if !ok {
				continue
			}
			aRecordAndIPv4Ok := r.ipVersionMode != IPv6Only && innerAns.Type == "A"
			aaaaRecordAndIPv6Ok := r.ipVersionMode != IPv4Only && innerAns.Type == "AAAA"
			if aRecordAndIPv4Ok || aaaaRecordAndIPv6Ok {
				ns := new(NameServer)
				parsedIPString := strings.TrimSuffix(innerAns.Answer, ".")
				ns.IP = net.ParseIP(parsedIPString)
				ns.PopulateDefaultPort(r.dnsOverTLSEnabled, r.dnsOverHTTPSEnabled)
				ns.DomainName = server
				return ns, StatusNoError, layer, trace
			}
		}
	}
	return nil, StatusServFail, layer, trace
}

// CheckTxtRecords common function for all modules based on search in TXT record
func CheckTxtRecords(res *SingleQueryResult, status Status, regex *regexp.Regexp, err error) (string, Status, error) {
	if status != StatusNoError {
		return "", status, err
	}
	resString, err := FindTxtRecord(res, regex)
	if err != nil {
		status = StatusNoRecord
	} else {
		status = StatusNoError
	}
	return resString, status, err
}

func FindTxtRecord(res *SingleQueryResult, regex *regexp.Regexp) (string, error) {

	for _, a := range res.Answers {
		ans, _ := a.(Answer)
		if regex == nil || regex.MatchString(ans.Answer) {
			return ans.Answer, nil
		}
	}
	return "", errors.New("no such TXT record found")
}

// populateResults is a helper function to populate the candidateSet, cnameSet, and garbage maps to follow CNAMES
// These maps are keyed by the name and contain the relevant answers for that name
// candidateSet is a map of Answers that have a type matching the requested type.
// cnameSet is a map of Answers that are CNAME records
// dnameSet is a map of Answers that are DNAME records
// garbage is a map of Answers that are not of the requested type or CNAME records
// follows CNAME/DNAME and A/AAAA records to get all IPs for a given name
func populateResults(records []interface{}, dnsType uint16, candidateSet map[string][]Answer, cnameSet map[string][]Answer, dnameSet map[string][]Answer, garbage map[string][]Answer) {
	var ans Answer
	var ok bool
	for _, a := range records {
		// filter only valid answers of requested type or CNAME (#163)
		if ans, ok = a.(Answer); !ok {
			continue
		}
		lowerCaseName := strings.ToLower(strings.TrimSuffix(ans.Name, "."))
		// Verify that the answer type matches requested type
		if VerifyAddress(ans.Type, ans.Answer) {
			ansType := dns.StringToType[ans.Type]
			if dnsType == ansType {
				candidateSet[lowerCaseName] = append(candidateSet[lowerCaseName], ans)
			} else if dns.TypeCNAME == ansType {
				cnameSet[lowerCaseName] = append(cnameSet[lowerCaseName], ans)
			} else if dns.TypeDNAME == ansType {
				dnameSet[lowerCaseName] = append(dnameSet[lowerCaseName], ans)
			} else {
				garbage[lowerCaseName] = append(garbage[lowerCaseName], ans)
			}
		} else {
			garbage[lowerCaseName] = append(garbage[lowerCaseName], ans)
		}
	}
}<|MERGE_RESOLUTION|>--- conflicted
+++ resolved
@@ -914,13 +914,9 @@
 	if err != nil {
 		return &SingleQueryResult{}, isCached, status, trace, errors.Wrap(err, "could not perform lookup")
 	}
-<<<<<<< HEAD
 	if result != nil {
 		r.verboseLog(depth+2, "Results from wire for name: ", q, ", Layer: ", layer, ", Nameserver: ", nameServer, " status: ", status, " , err: ", err, " result: ", *result)
 	}
-=======
-	r.verboseLog(depth+2, "Results from wire for name: ", q, ", Layer: ", layer, ", Nameserver: ", nameServer, " status: ", status, " , err: ", err, " result: ", *result)
->>>>>>> 4de1d18a
 
 	if status == StatusNoError && result != nil {
 		if r.shouldValidateDNSSEC {
