/*
 * ZDNS Copyright 2024 Regents of the University of Michigan
 *
 * Licensed under the Apache License, Version 2.0 (the "License"); you may not
 * use this file except in compliance with the License. You may obtain a copy
 * of the License at http://www.apache.org/licenses/LICENSE-2.0
 *
 * Unless required by applicable law or agreed to in writing, software
 * distributed under the License is distributed on an "AS IS" BASIS,
 * WITHOUT WARRANTIES OR CONDITIONS OF ANY KIND, either express or
 * implied. See the License for the specific language governing
 * permissions and limitations under the License.
 */
package zdns

import (
	"context"
	"fmt"
	"net"
	"regexp"
	"strings"

	"github.com/pkg/errors"
	log "github.com/sirupsen/logrus"
	"github.com/zmap/dns"

	"github.com/zmap/zdns/src/internal/util"
)

// GetDNSServers returns a list of IPv4, IPv6 DNS servers from a file, or an error if one occurs
func GetDNSServers(path string) (ipv4, ipv6 []string, err error) {
	c, err := dns.ClientConfigFromFile(path)
	if err != nil {
		return []string{}, []string{}, fmt.Errorf("error reading DNS config file (%s): %w", path, err)
	}
	servers := make([]string, 0, len(c.Servers))
	for _, s := range c.Servers {
		if s[0:1] != "[" && strings.Contains(s, ":") {
			s = "[" + s + "]"
		}
		full := strings.Join([]string{s, c.Port}, ":")
		servers = append(servers, full)
	}
	ipv4 = make([]string, 0, len(servers))
	ipv6 = make([]string, 0, len(servers))
	for _, s := range servers {
		ip, _, err := util.SplitHostPort(s)
		if err != nil {
			return []string{}, []string{}, fmt.Errorf("could not parse IP address (%s) from file: %w", s, err)
		}
		if ip.To4() != nil {
			ipv4 = append(ipv4, s)
		} else if util.IsIPv6(&ip) {
			ipv6 = append(ipv6, s)
		} else {
			return []string{}, []string{}, fmt.Errorf("could not parse IP address (%s) from file: %s", s, path)
		}
	}
	return ipv4, ipv6, nil
}

// Lookup client interface for help in mocking
type Lookuper interface {
	DoSingleDstServerLookup(r *Resolver, q Question, nameServer string, isIterative bool) (*SingleQueryResult, Trace, Status, error)
}

type LookupClient struct{}

func (lc LookupClient) DoSingleDstServerLookup(r *Resolver, q Question, nameServer string, isIterative bool) (*SingleQueryResult, Trace, Status, error) {
	return r.doSingleDstServerLookup(q, nameServer, isIterative)
}

func (r *Resolver) doSingleDstServerLookup(q Question, nameServer string, isIterative bool) (*SingleQueryResult, Trace, Status, error) {
	var err error
	if q.Type == dns.TypePTR {
		var qname string
		qname, err = dns.ReverseAddr(q.Name)
		// might be an actual DNS name instead of an IP address
		// if that looks likely, use it as is
		if err != nil && !util.IsStringValidDomainName(q.Name) {
			return nil, nil, StatusIllegalInput, err
			// q.Name is a valid domain name, we can continue
		} else {
			// remove trailing "." added by dns.ReverseAddr
			q.Name = qname[:len(qname)-1]
		}
	}
	ctx, cancel := context.WithTimeout(context.Background(), r.timeout)
	defer cancel()
	if r.followCNAMEs {
		return r.followingLookup(ctx, q, nameServer, isIterative)
	}
	res, trace, status, err := r.lookup(ctx, q, nameServer, isIterative)
	if err != nil {
		return &res, nil, status, fmt.Errorf("could not perform retrying lookup for name %v: %w", q.Name, err)
	}
	return &res, trace, status, err
}

// lookup performs a DNS lookup for a given question and nameserver taking care of iterative and external lookups
func (r *Resolver) lookup(ctx context.Context, q Question, nameServer string, isIterative bool) (SingleQueryResult, Trace, Status, error) {
	var res SingleQueryResult
	var trace Trace
	var status Status
	var err error
	if util.HasCtxExpired(&ctx) {
		return res, trace, StatusTimeout, nil
	}
	if isIterative {
		r.verboseLog(1, "MIEKG-IN: following iterative lookup for ", q.Name, " (", q.Type, ")")
		res, trace, status, err = r.iterativeLookup(ctx, q, nameServer, 1, ".", trace)
		r.verboseLog(1, "MIEKG-OUT: following iterative lookup for ", q.Name, " (", q.Type, "): status: ", status, " , err: ", err)
	} else {
		tries := 0
		// external lookup
		r.verboseLog(1, "MIEKG-IN: following external lookup for ", q.Name, " (", q.Type, ")")
		res, status, tries, err = r.retryingLookup(ctx, q, nameServer, true)
		r.verboseLog(1, "MIEKG-OUT: following external lookup for ", q.Name, " (", q.Type, ") with ", tries, " attempts: status: ", status, " , err: ", err)
		var t TraceStep
		t.Result = res
		t.DNSType = q.Type
		t.DNSClass = q.Class
		t.Name = q.Name
		t.NameServer = nameServer
		t.Layer = q.Name
		t.Depth = 1
		t.Cached = false
		t.Try = tries
		trace = Trace{t}
	}
	return res, trace, status, err
}

// followingLoopup follows CNAMEs and DNAMEs in a DNS lookup for either an iterative or external lookup
// If an error occurs during the lookup, the last good result/status is returned along with the error and a full trace
// If an error occurs on the first lookup, the bad result/status is returned along with the error and a full trace
func (r *Resolver) followingLookup(ctx context.Context, q Question, nameServer string, isIterative bool) (*SingleQueryResult, Trace, Status, error) {
	var res SingleQueryResult
	var trace Trace
	var status Status

	candidateSet := make(map[string][]Answer)
	cnameSet := make(map[string][]Answer)
	garbage := make(map[string][]Answer)
	allAnswerSet := make([]interface{}, 0)
	dnameSet := make(map[string][]Answer)

	originalName := q.Name // in case this is a CNAME, this keeps track of the original name while we change the question
	currName := q.Name     // this is the current name we are looking up
	r.verboseLog(0, "MIEKG-IN: starting a C/DNAME following lookup for ", originalName, " (", q.Type, ")")
	for i := 0; i < r.maxDepth; i++ {
		q.Name = currName // update the question with the current name, this allows following CNAMEs
		iterRes, iterTrace, iterStatus, lookupErr := r.lookup(ctx, q, nameServer, isIterative)
		// append iterTrace to the global trace so we can return full trace
		if iterTrace != nil {
			trace = append(trace, iterTrace...)
		}
		if iterStatus != StatusNoError || lookupErr != nil {
			if i == 0 {
				// only have 1 result to return
				return &iterRes, trace, iterStatus, lookupErr
			}
			// return the last good result/status if we're traversing CNAMEs
			return &res, trace, status, errors.Wrapf(lookupErr, "iterative lookup failed for name %v at depth %d", q.Name, i)
		}
		// update the result with the latest iteration since there's no error
		// We'll return the latest good result if we're traversing CNAMEs
		res = iterRes
		status = iterStatus

		if q.Type == dns.TypeMX {
			// MX records have a special lookup format, so we won't attempt to follow CNAMES here
			return &res, trace, status, nil
		}

		// populateResults will parse the Answers and update the candidateSet, cnameSet, and garbage caching maps
		populateResults(res.Answers, q.Type, candidateSet, cnameSet, dnameSet, garbage)
		for _, ans := range res.Answers {
			answer, ok := ans.(Answer)
			if !ok {
				continue
			}
			allAnswerSet = append(allAnswerSet, answer)
		}

		if isLookupComplete(originalName, candidateSet, cnameSet, dnameSet) {
			return &SingleQueryResult{
				Answers:    allAnswerSet,
				Additional: res.Additional,
				Protocol:   res.Protocol,
				Resolver:   res.Resolver,
				Flags:      res.Flags,
			}, trace, StatusNoError, nil
		}

		if candidates, ok := cnameSet[currName]; ok && len(candidates) > 0 {
			// we have a CNAME and need to further recurse to find IPs
			currName = strings.ToLower(strings.TrimSuffix(candidates[0].Answer, "."))
			continue
		} else if candidates, ok = garbage[currName]; ok && len(candidates) > 0 {
			return nil, trace, StatusError, errors.New("unexpected record type received")
		}
		// for each key in DNAMESet, check if the current name has a substring that matches the key.
		// if so, replace that substring
		foundDNameMatch := false
		for k, v := range dnameSet {
			if strings.Contains(currName, k) {
				currName = strings.Replace(currName, k, strings.TrimSuffix(v[0].Answer, "."), 1)
				foundDNameMatch = true
				break
			}
		}
		if foundDNameMatch {
			continue
		} else {
			// we have no data whatsoever about this name. return an empty recordset to the user
			return &iterRes, trace, StatusNoError, nil
		}
	}
	log.Debugf("MIEKG-IN: max recursion depth reached for %s lookup", originalName)
	return nil, trace, StatusServFail, nil
}

// isLookupComplete checks if there's a valid answer using the originalName and following CNAMES
// An illustrative example of why this fn is needed, say we're doing an A lookup for foo.com. There exists a CNAME from
// foo.com -> bar.com. Therefore, the candidate set will contain an A record for bar.com, and we need to ensure there's
// a complete path from foo.com -> bar.com -> bar.com's A record following the maps. This fn checks that path.
func isLookupComplete(originalName string, candidateSet map[string][]Answer, cNameSet map[string][]Answer, dNameSet map[string][]Answer) bool {
	maxDepth := len(cNameSet) + len(dNameSet) + 1
	currName := originalName
	for i := 0; i < maxDepth; i++ {
		if currName == originalName && i != 0 {
			// we're in a loop
			return true
		}
		if candidates, ok := candidateSet[currName]; ok && len(candidates) > 0 {
			return true
		}
		if candidates, ok := cNameSet[currName]; ok && len(candidates) > 0 {
			// CNAME found, update currName
			currName = strings.ToLower(strings.TrimSuffix(candidates[0].Answer, "."))
			continue
		}
		// for each key in DNAMESet, check if the current name has a substring that matches the key.
		// if so, replace that substring
		for k, v := range dNameSet {
			if strings.Contains(currName, k) {
				currName = strings.Replace(currName, k, strings.TrimSuffix(v[0].Answer, "."), 1)
				break
			}
		}
	}
	return false
}

// TODO - This is incomplete. We only lookup all nameservers for the initial name server lookup, then just send the DNS query to this set.
// If we want to iteratively lookup all nameservers at each level of the query, we need to fix this.
// Issue - https://github.com/zmap/zdns/issues/362
func (r *Resolver) LookupAllNameservers(q *Question, nameServer string) (*CombinedResults, Trace, Status, error) {
	var retv CombinedResults
	var curServer string

	// Lookup both ipv4 and ipv6 addresses of nameservers.
	nsResults, nsTrace, nsStatus, nsError := r.DoNSLookup(q.Name, nameServer, false, true, true)

	// Terminate early if nameserver lookup also failed
	if nsStatus != StatusNoError {
		return nil, nsTrace, nsStatus, nsError
	}
	if nsResults == nil {
		return nil, nsTrace, nsStatus, errors.New("no results from nameserver lookup")
	}

	// fullTrace holds the complete trace including all lookups
	var fullTrace = Trace{}
	if nsTrace != nil {
		fullTrace = append(fullTrace, nsTrace...)
	}
	for _, nserver := range nsResults.Servers {
		// Use all the ipv4 and ipv6 addresses of each nameserver
		nameserver := nserver.Name
		ips := append(nserver.IPv4Addresses, nserver.IPv6Addresses...)
		for _, ip := range ips {
			curServer = net.JoinHostPort(ip, "53")
			res, trace, status, err := r.ExternalLookup(q, curServer)
			if err != nil {
				// log and move on
				log.Errorf("lookup for domain %s to nameserver %s failed with error %s. Continueing to next nameserver", q.Name, curServer, err)
				continue
			}

			fullTrace = append(fullTrace, trace...)
			extendedResult := ExtendedResult{
				Res:        *res,
				Status:     status,
				Nameserver: nameserver,
			}
			retv.Results = append(retv.Results, extendedResult)
		}
	}
	return &retv, fullTrace, StatusNoError, nil
}

func (r *Resolver) iterativeLookup(ctx context.Context, q Question, nameServer string,
	depth int, layer string, trace Trace) (SingleQueryResult, Trace, Status, error) {
	if log.GetLevel() == log.DebugLevel {
		r.verboseLog(depth, "iterative lookup for ", q.Name, " (", q.Type, ") against ", nameServer, " layer ", layer)
	}
	if depth > r.maxDepth {
		var result SingleQueryResult
		r.verboseLog(depth+1, "-> Max recursion depth reached")
		return result, trace, StatusError, errors.New("max recursion depth reached")
	}
	// check that context hasn't expired
	if util.HasCtxExpired(&ctx) {
		var result SingleQueryResult
		r.verboseLog(depth+1, "-> Context expired")
		return result, trace, StatusTimeout, nil
	}
	// create iteration context for this iteration step
	iterationStepCtx, cancel := context.WithTimeout(ctx, r.iterativeTimeout)
	defer cancel()
	result, isCached, status, try, err := r.cachedRetryingLookup(iterationStepCtx, q, nameServer, layer, depth)
	if status == StatusNoError {
		var t TraceStep
		t.Result = result
		t.DNSType = q.Type
		t.DNSClass = q.Class
		t.Name = q.Name
		t.NameServer = nameServer
		t.Layer = layer
		t.Depth = depth
		t.Cached = isCached
		t.Try = try
		trace = append(trace, t)
	}
	if status == StatusTimeout && util.HasCtxExpired(&iterationStepCtx) && !util.HasCtxExpired(&ctx) {
		// ctx's have a deadline of the minimum of their deadline and their parent's
		// retryingLookup doesn't disambiguate of whether the timeout was caused by the iteration timeout or the global timeout
		// we'll disambiguate here by checking if the iteration context has expired but the global context hasn't
		r.verboseLog(depth+2, "ITERATIVE_TIMEOUT ", q, ", Layer: ", layer, ", Nameserver: ", nameServer)
		status = StatusIterTimeout
	}
	if status != StatusNoError || err != nil {
		r.verboseLog((depth + 1), "-> error occurred during lookup")
		return result, trace, status, err
	} else if len(result.Answers) != 0 || result.Flags.Authoritative {
		if len(result.Answers) != 0 {
			r.verboseLog((depth + 1), "-> answers found")
			if len(result.Authorities) > 0 {
				r.verboseLog((depth + 2), "Dropping ", len(result.Authorities), " authority answers from output")
				result.Authorities = make([]interface{}, 0)
			}
			if len(result.Additional) > 0 {
				r.verboseLog((depth + 2), "Dropping ", len(result.Additional), " additional answers from output")
				result.Additional = make([]interface{}, 0)
			}
		} else {
			r.verboseLog((depth + 1), "-> authoritative response found")
		}
		return result, trace, status, err
	} else if len(result.Authorities) != 0 {
		r.verboseLog((depth + 1), "-> Authority found, iterating")
		return r.iterateOnAuthorities(ctx, q, depth, result, layer, trace)
	} else {
		r.verboseLog((depth + 1), "-> No Authority found, error")
		return result, trace, StatusError, errors.New("NOERROR record without any answers or authorities")
	}
}

func (r *Resolver) cachedRetryingLookup(ctx context.Context, q Question, nameServer, layer string, depth int) (SingleQueryResult, IsCached, Status, int, error) {
	var isCached IsCached
	isCached = false
	r.verboseLog(depth+1, "Cached retrying lookup. Name: ", q, ", Layer: ", layer, ", Nameserver: ", nameServer)

	// First, we check the answer
	cachedResult, ok := r.cache.GetCachedResult(q, false, depth+1)
	if ok {
		isCached = true
		return cachedResult, isCached, StatusNoError, 0, nil
	}

	nameServerIP, _, err := net.SplitHostPort(nameServer)
	if err != nil {
		var r SingleQueryResult
		return r, isCached, StatusError, 0, errors.Wrapf(err, "could not split nameserver %s to get IP", nameServer)
	}
	// Stop if we hit a nameserver we don't want to hit
	if r.blacklist != nil {
		if blacklisted, isBlacklistedErr := r.blacklist.IsBlacklisted(nameServerIP); isBlacklistedErr != nil {
			var r SingleQueryResult
			return r, isCached, StatusError, 0, errors.Wrapf(isBlacklistedErr, "could not check blacklist for nameserver IP: %s", nameServerIP)
		} else if blacklisted {
			var r SingleQueryResult
			return r, isCached, StatusBlacklist, 0, nil
		}
	}

	// Now, we check the authoritative:
	name := strings.ToLower(q.Name)
	layer = strings.ToLower(layer)
	authName, err := nextAuthority(name, layer)
	if err != nil {
		var r SingleQueryResult
		return r, isCached, StatusAuthFail, 0, err
	}
	if name != layer && authName != layer {
		if authName == "" {
			var r SingleQueryResult
			return r, isCached, StatusAuthFail, 0, nil
		}
		var qAuth Question
		qAuth.Name = authName
		qAuth.Type = dns.TypeNS
		qAuth.Class = dns.ClassINET

		if cachedResult, ok = r.cache.GetCachedResult(qAuth, true, depth+2); ok {
			isCached = true
			return cachedResult, isCached, StatusNoError, 0, nil
		}
	}

	// Alright, we're not sure what to do, go to the wire.
	result, status, try, err := r.retryingLookup(ctx, q, nameServer, false)

	r.cache.CacheUpdate(layer, result, depth+2)
	return result, isCached, status, try, err
}

// retryingLookup wraps around wireLookup to perform a DNS lookup with retries
// Returns the result, status, number of tries, and error
func (r *Resolver) retryingLookup(ctx context.Context, q Question, nameServer string, recursive bool) (SingleQueryResult, Status, int, error) {
	// nameserver is required
	if nameServer == "" {
		return SingleQueryResult{}, StatusIllegalInput, 0, errors.New("no nameserver specified")
	}
	nameServerIP, _, err := util.SplitHostPort(nameServer)
	if err != nil {
		return SingleQueryResult{}, StatusError, 0, errors.Wrapf(err, "could not split nameserver %s to get IP", nameServer)
	}
	// Check that nameserver isn't blacklisted

	// Stop if we hit a nameserver we don't want to hit
	if r.blacklist != nil {
		if blacklisted, blacklistedErr := r.blacklist.IsBlacklisted(nameServerIP.String()); blacklistedErr != nil {
			return SingleQueryResult{}, StatusError, 0, fmt.Errorf("could not check blacklist for nameserver %s: %w", nameServer, err)
		} else if blacklisted {
			return SingleQueryResult{}, StatusBlacklist, 0, nil
		}
	}
	var connInfo *ConnectionInfo
	if nameServerIP.To4() != nil {
		connInfo = r.connInfoIPv4
	} else if nameServerIP.To16() != nil {
		connInfo = r.connInfoIPv6
	} else {
		return SingleQueryResult{}, StatusError, 0, fmt.Errorf("could not determine IP version of nameserver: %s", nameServer)
	}
	// check that our connection info is valid
	if connInfo == nil {
		return SingleQueryResult{}, StatusError, 0, fmt.Errorf("no connection info for nameserver: %s", nameServer)
	}
	// check loopback consistency
	if nameServerIP.IsLoopback() != connInfo.localAddr.IsLoopback() {
		return SingleQueryResult{}, StatusIllegalInput, 0, fmt.Errorf("nameserver %s must be reachable from the local address %s, ie. both must be loopback or not loopback", nameServer, connInfo.localAddr.String())
	}
	r.verboseLog(1, "****WIRE LOOKUP*** ", dns.TypeToString[q.Type], " ", q.Name, " ", nameServer)
	for i := 0; i <= r.retries; i++ {
		// check context before going into wireLookup
		if util.HasCtxExpired(&ctx) {
			return SingleQueryResult{}, StatusTimeout, i + 1, nil
		}
		result, status, err := wireLookup(ctx, connInfo.udpClient, connInfo.tcpClient, connInfo.conn, q, nameServer, recursive, r.ednsOptions, r.dnsSecEnabled, r.checkingDisabledBit)
		if status != StatusTimeout || i == r.retries {
			return result, status, i + 1, err
		}

	}
	return SingleQueryResult{}, "", 0, errors.New("retry loop didn't exit properly")
}

// wireLookup performs a DNS lookup on-the-wire with the given parameters
// Attempts a UDP lookup first, then falls back to TCP if necessary (if the UDP response encounters an error or is truncated)
func wireLookup(ctx context.Context, udp *dns.Client, tcp *dns.Client, conn *dns.Conn, q Question, nameServer string, recursive bool, ednsOptions []dns.EDNS0, dnssec bool, checkingDisabled bool) (SingleQueryResult, Status, error) {
	res := SingleQueryResult{Answers: []interface{}{}, Authorities: []interface{}{}, Additional: []interface{}{}}
	res.Resolver = nameServer

	m := new(dns.Msg)
	m.SetQuestion(dotName(q.Name), q.Type)
	m.Question[0].Qclass = q.Class
	m.RecursionDesired = recursive
	m.CheckingDisabled = checkingDisabled

	m.SetEdns0(1232, dnssec)
	if ednsOpt := m.IsEdns0(); ednsOpt != nil {
		ednsOpt.Option = append(ednsOpt.Option, ednsOptions...)
	}

	var r *dns.Msg
	var err error
	if udp != nil {
		res.Protocol = "udp"
		if conn != nil {
			dst, _ := net.ResolveUDPAddr("udp", nameServer)
			r, _, err = udp.ExchangeWithConnToContext(ctx, m, conn, dst)
		} else {
			r, _, err = udp.ExchangeContext(ctx, m, nameServer)
		}
		// if record comes back truncated, but we have a TCP connection, try again with that
		if r != nil && (r.Truncated || r.Rcode == dns.RcodeBadTrunc) {
			if tcp != nil {
				return wireLookup(ctx, nil, tcp, conn, q, nameServer, recursive, ednsOptions, dnssec, checkingDisabled)
			} else {
				return res, StatusTruncated, err
			}
		}
	} else {
		res.Protocol = "tcp"
		r, _, err = tcp.ExchangeContext(ctx, m, nameServer)
	}
	if err != nil || r == nil {
		if nerr, ok := err.(net.Error); ok {
			if nerr.Timeout() {
				return res, StatusTimeout, nil
			}
		}
		return res, StatusError, err
	}

	if r.Rcode != dns.RcodeSuccess {
		for _, ans := range r.Extra {
			inner := ParseAnswer(ans)
			if inner != nil {
				res.Additional = append(res.Additional, inner)
			}
		}
		return res, TranslateDNSErrorCode(r.Rcode), nil
	}

	res.Flags.Response = r.Response
	res.Flags.Opcode = r.Opcode
	res.Flags.Authoritative = r.Authoritative
	res.Flags.Truncated = r.Truncated
	res.Flags.RecursionDesired = r.RecursionDesired
	res.Flags.RecursionAvailable = r.RecursionAvailable
	res.Flags.Authenticated = r.AuthenticatedData
	res.Flags.CheckingDisabled = r.CheckingDisabled
	res.Flags.ErrorCode = r.Rcode

	for _, ans := range r.Answer {
		inner := ParseAnswer(ans)
		if inner != nil {
			res.Answers = append(res.Answers, inner)
		}
	}
	for _, ans := range r.Extra {
		inner := ParseAnswer(ans)
		if inner != nil {
			res.Additional = append(res.Additional, inner)
		}
	}
	for _, ans := range r.Ns {
		inner := ParseAnswer(ans)
		if inner != nil {
			res.Authorities = append(res.Authorities, inner)
		}
	}
	return res, StatusNoError, nil
}

func (r *Resolver) iterateOnAuthorities(ctx context.Context, q Question, depth int, result SingleQueryResult, layer string, trace Trace) (SingleQueryResult, Trace, Status, error) {
	if len(result.Authorities) == 0 {
		var r SingleQueryResult
		return r, trace, StatusNoAuth, nil
	}
	for i, elem := range result.Authorities {
		r.verboseLog(depth+1, "Trying Authority: ", elem)
		ns, nsStatus, newLayer, newTrace := r.extractAuthority(ctx, elem, layer, depth, &result, trace)
		r.verboseLog((depth + 1), "Output from extract authorities: ", ns)
		if nsStatus == StatusIterTimeout {
			r.verboseLog((depth + 2), "--> Hit iterative timeout: ")
			var r SingleQueryResult
			return r, newTrace, StatusIterTimeout, nil
		}
		if nsStatus != StatusNoError {
			var err error
			newStatus, err := handleStatus(nsStatus, err)
			// default case we continue
			if err == nil {
				if i+1 == len(result.Authorities) {
					r.verboseLog((depth + 2), "--> Auth find Failed. Unknown error. No more authorities to try, terminating: ", nsStatus)
					var r SingleQueryResult
					return r, newTrace, nsStatus, err
				} else {
					r.verboseLog((depth + 2), "--> Auth find Failed. Unknown error. Continue: ", nsStatus)
					continue
				}
			} else {
				// otherwise we hit a status we know
				var localResult SingleQueryResult
				if i+1 == len(result.Authorities) {
					// We don't allow the continue fall through in order to report the last auth falure code, not STATUS_EROR
					r.verboseLog((depth + 2), "--> Final auth find non-success. Last auth. Terminating: ", nsStatus)
					return localResult, newTrace, newStatus, err
				} else {
					r.verboseLog((depth + 2), "--> Auth find non-success. Trying next: ", nsStatus)
					continue
				}
			}
		}
		iterateResult, newTrace, status, err := r.iterativeLookup(ctx, q, ns, depth+1, newLayer, newTrace)
		if isStatusAnswer(status) {
			r.verboseLog((depth + 1), "--> Auth Resolution success: ", status)
			return iterateResult, newTrace, status, err
		} else if i+1 < len(result.Authorities) {
			r.verboseLog((depth + 2), "--> Auth resolution of ", ns, " Failed: ", status, ". Will try next authority")
			continue
		} else {
			// We don't allow the continue fall through in order to report the last auth falure code, not STATUS_EROR
			r.verboseLog((depth + 2), "--> Iterative resolution of ", q.Name, " at ", ns, " Failed. Last auth. Terminating: ", status)
			return iterateResult, newTrace, status, err
		}
	}
	panic("should not be able to reach here")
}

func (r *Resolver) extractAuthority(ctx context.Context, authority interface{}, layer string, depth int, result *SingleQueryResult, trace Trace) (string, Status, string, Trace) {
	// Is it an answer
	ans, ok := authority.(Answer)
	if !ok {
		return "", StatusFormErr, layer, trace
	}

	// Is the layering correct
	ok, layer = nameIsBeneath(ans.Name, layer)
	if !ok {
		return "", StatusAuthFail, layer, trace
	}

	server := strings.TrimSuffix(ans.Answer, ".")

	// Short circuit a lookup from the glue
	// Normally this would be handled by caching, but we want to support following glue
	// that would normally be cache poison. Because it's "ok" and quite common
<<<<<<< HEAD
	res, status := checkGlue(server, result, r.ipVersionMode)
=======
	res, status := checkGlue(server, *result)
>>>>>>> 22c38f1a
	if status != StatusNoError {
		// Fall through to normal query
		var q Question
		q.Name = server
		q.Type = dns.TypeA
		q.Class = dns.ClassINET
		res, trace, status, _ = r.iterativeLookup(ctx, q, r.randomRootNameServer(), depth+1, ".", trace)
	}
	if status == StatusIterTimeout {
		return "", status, "", trace
	}
	if status == StatusNoError {
		// XXX we don't actually check the question here
		for _, innerA := range res.Answers {
			innerAns, ok := innerA.(Answer)
			if !ok {
				continue
			}
			if r.ipVersionMode != IPv6Only && innerAns.Type == "A" {
				server := strings.TrimSuffix(innerAns.Answer, ".") + ":53"
				return server, StatusNoError, layer, trace
			} else if r.ipVersionMode != IPv4Only && innerAns.Type == "AAAA" {
				server := "[" + strings.TrimSuffix(innerAns.Answer, ".") + "]:53"
				return server, StatusNoError, layer, trace
			}
		}
	}
	return "", StatusServFail, layer, trace
}

// CheckTxtRecords common function for all modules based on search in TXT record
func CheckTxtRecords(res *SingleQueryResult, status Status, regex *regexp.Regexp, err error) (string, Status, error) {
	if status != StatusNoError {
		return "", status, err
	}
	resString, err := FindTxtRecord(res, regex)
	if err != nil {
		status = StatusNoRecord
	} else {
		status = StatusNoError
	}
	return resString, status, err
}

func FindTxtRecord(res *SingleQueryResult, regex *regexp.Regexp) (string, error) {

	for _, a := range res.Answers {
		ans, _ := a.(Answer)
		if regex == nil || regex.MatchString(ans.Answer) {
			return ans.Answer, nil
		}
	}
	return "", errors.New("no such TXT record found")
}

// populateResults is a helper function to populate the candidateSet, cnameSet, and garbage maps to follow CNAMES
// These maps are keyed by the domain name and contain the relevant answers for that domain
// candidateSet is a map of Answers that have a type matching the requested type.
// cnameSet is a map of Answers that are CNAME records
// dnameSet is a map of Answers that are DNAME records
// garbage is a map of Answers that are not of the requested type or CNAME records
// follows CNAME/DNAME and A/AAAA records to get all IPs for a given domain
func populateResults(records []interface{}, dnsType uint16, candidateSet map[string][]Answer, cnameSet map[string][]Answer, dnameSet map[string][]Answer, garbage map[string][]Answer) {
	var ans Answer
	var ok bool
	for _, a := range records {
		// filter only valid answers of requested type or CNAME (#163)
		if ans, ok = a.(Answer); !ok {
			continue
		}
		lowerCaseName := strings.ToLower(strings.TrimSuffix(ans.Name, "."))
		// Verify that the answer type matches requested type
		if VerifyAddress(ans.Type, ans.Answer) {
			ansType := dns.StringToType[ans.Type]
			if dnsType == ansType {
				candidateSet[lowerCaseName] = append(candidateSet[lowerCaseName], ans)
			} else if dns.TypeCNAME == ansType {
				cnameSet[lowerCaseName] = append(cnameSet[lowerCaseName], ans)
			} else if dns.TypeDNAME == ansType {
				dnameSet[lowerCaseName] = append(dnameSet[lowerCaseName], ans)
			} else {
				garbage[lowerCaseName] = append(garbage[lowerCaseName], ans)
			}
		} else {
			garbage[lowerCaseName] = append(garbage[lowerCaseName], ans)
		}
	}
}<|MERGE_RESOLUTION|>--- conflicted
+++ resolved
@@ -642,11 +642,7 @@
 	// Short circuit a lookup from the glue
 	// Normally this would be handled by caching, but we want to support following glue
 	// that would normally be cache poison. Because it's "ok" and quite common
-<<<<<<< HEAD
-	res, status := checkGlue(server, result, r.ipVersionMode)
-=======
-	res, status := checkGlue(server, *result)
->>>>>>> 22c38f1a
+	res, status := checkGlue(server, *result, r.ipVersionMode)
 	if status != StatusNoError {
 		// Fall through to normal query
 		var q Question
