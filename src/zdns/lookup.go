/*
 * ZDNS Copyright 2024 Regents of the University of Michigan
 *
 * Licensed under the Apache License, Version 2.0 (the "License"); you may not
 * use this file except in compliance with the License. You may obtain a copy
 * of the License at http://www.apache.org/licenses/LICENSE-2.0
 *
 * Unless required by applicable law or agreed to in writing, software
 * distributed under the License is distributed on an "AS IS" BASIS,
 * WITHOUT WARRANTIES OR CONDITIONS OF ANY KIND, either express or
 * implied. See the License for the specific language governing
 * permissions and limitations under the License.
 */
package zdns

import (
	"context"
	"fmt"
	"github.com/pkg/errors"
	log "github.com/sirupsen/logrus"
	"github.com/zmap/dns"
	"github.com/zmap/zcrypto/tls"
	"github.com/zmap/zgrab2/lib/http"
	"github.com/zmap/zgrab2/lib/output"
	"io"
	"net"
	"regexp"
	"strings"

	"github.com/zmap/zdns/src/internal/util"
)

// GetDNSServers returns a list of IPv4, IPv6 DNS servers from a file, or an error if one occurs
func GetDNSServers(path string) (ipv4, ipv6 []string, err error) {
	c, err := dns.ClientConfigFromFile(path)
	if err != nil {
		return []string{}, []string{}, fmt.Errorf("error reading DNS config file (%s): %w", path, err)
	}
	servers := make([]string, 0, len(c.Servers))
	for _, s := range c.Servers {
		if s[0:1] != "[" && strings.Contains(s, ":") {
			s = "[" + s + "]"
		}
		full := strings.Join([]string{s, c.Port}, ":")
		servers = append(servers, full)
	}
	ipv4 = make([]string, 0, len(servers))
	ipv6 = make([]string, 0, len(servers))
	for _, s := range servers {
		ip, _, err := util.SplitHostPort(s)
		if err != nil {
			return []string{}, []string{}, fmt.Errorf("could not parse IP address (%s) from file: %w", s, err)
		}
		if ip.To4() != nil {
			ipv4 = append(ipv4, s)
		} else if util.IsIPv6(&ip) {
			ipv6 = append(ipv6, s)
		} else {
			return []string{}, []string{}, fmt.Errorf("could not parse IP address (%s) from file: %s", s, path)
		}
	}
	return ipv4, ipv6, nil
}

// Lookup client interface for help in mocking
type Lookuper interface {
	DoSingleDstServerLookup(r *Resolver, q Question, nameServer *NameServer, isIterative bool) (*SingleQueryResult, Trace, Status, error)
}

type LookupClient struct{}

func (lc LookupClient) DoSingleDstServerLookup(r *Resolver, q Question, nameServer *NameServer, isIterative bool) (*SingleQueryResult, Trace, Status, error) {
	return r.doSingleDstServerLookup(q, nameServer, isIterative)
}

func (r *Resolver) doSingleDstServerLookup(q Question, nameServer *NameServer, isIterative bool) (*SingleQueryResult, Trace, Status, error) {
	var err error
	// nameserver is required
	if nameServer == nil {
		return nil, nil, StatusIllegalInput, errors.New("no nameserver specified")
	}

	// Stop if we hit a nameserver we don't want to hit
	if r.blacklist != nil {
		if blacklisted, blacklistedErr := r.blacklist.IsBlacklisted(nameServer.IP.String()); blacklistedErr != nil {
			var r SingleQueryResult
			return &r, Trace{}, StatusError, fmt.Errorf("could not check blacklist for nameserver %s: %w", nameServer, err)
		} else if blacklisted {
			var r SingleQueryResult
			return &r, Trace{}, StatusBlacklist, nil
		}
	}

	if q.Type == dns.TypePTR {
		var qname string
		qname, err = dns.ReverseAddr(q.Name)
		// might be an actual DNS name instead of an IP address
		// if that looks likely, use it as is
		if err != nil && !util.IsStringValidDomainName(q.Name) {
			return nil, nil, StatusIllegalInput, err
			// q.Name is a valid domain name, we can continue
		} else {
			// remove trailing "." added by dns.ReverseAddr
			q.Name = qname[:len(qname)-1]
		}
	}
	ctx, cancel := context.WithTimeout(context.Background(), r.timeout)
	defer cancel()
	if r.followCNAMEs {
		return r.followingLookup(ctx, q, nameServer, isIterative)
	}
	res, trace, status, err := r.lookup(ctx, q, nameServer, isIterative)
	if err != nil {
		return &res, nil, status, fmt.Errorf("could not perform retrying lookup for name %v: %w", q.Name, err)
	}
	return &res, trace, status, err
}

// lookup performs a DNS lookup for a given question and nameserver taking care of iterative and external lookups
func (r *Resolver) lookup(ctx context.Context, q Question, nameServer *NameServer, isIterative bool) (SingleQueryResult, Trace, Status, error) {
	var res SingleQueryResult
	var trace Trace
	var status Status
	var err error
	if util.HasCtxExpired(&ctx) {
		return res, trace, StatusTimeout, nil
	}
	if isIterative {
		r.verboseLog(1, "MIEKG-IN: following iterative lookup for ", q.Name, " (", q.Type, ")")
		res, trace, status, err = r.iterativeLookup(ctx, q, nameServer, 1, ".", trace)
		r.verboseLog(1, "MIEKG-OUT: following iterative lookup for ", q.Name, " (", q.Type, "): status: ", status, " , err: ", err)
	} else {
		tries := 0
		// external lookup
		r.verboseLog(1, "MIEKG-IN: following external lookup for ", q.Name, " (", q.Type, ")")
		res, status, tries, err = r.retryingLookup(ctx, q, nameServer, true)
		r.verboseLog(1, "MIEKG-OUT: following external lookup for ", q.Name, " (", q.Type, ") with ", tries, " attempts: status: ", status, " , err: ", err)
		var t TraceStep
		t.Result = res
		t.DNSType = q.Type
		t.DNSClass = q.Class
		t.Name = q.Name
		t.NameServer = nameServer.String()
		t.Layer = q.Name
		t.Depth = 1
		t.Cached = false
		t.Try = tries
		trace = Trace{t}
	}
	return res, trace, status, err
}

// followingLoopup follows CNAMEs and DNAMEs in a DNS lookup for either an iterative or external lookup
// If an error occurs during the lookup, the last good result/status is returned along with the error and a full trace
// If an error occurs on the first lookup, the bad result/status is returned along with the error and a full trace
func (r *Resolver) followingLookup(ctx context.Context, q Question, nameServer *NameServer, isIterative bool) (*SingleQueryResult, Trace, Status, error) {
	var res SingleQueryResult
	var trace Trace
	var status Status

	candidateSet := make(map[string][]Answer)
	cnameSet := make(map[string][]Answer)
	garbage := make(map[string][]Answer)
	allAnswerSet := make([]interface{}, 0)
	dnameSet := make(map[string][]Answer)

	originalName := q.Name // in case this is a CNAME, this keeps track of the original name while we change the question
	currName := q.Name     // this is the current name we are looking up
	r.verboseLog(0, "MIEKG-IN: starting a C/DNAME following lookup for ", originalName, " (", q.Type, ")")
	for i := 0; i < r.maxDepth; i++ {
		q.Name = currName // update the question with the current name, this allows following CNAMEs
		iterRes, iterTrace, iterStatus, lookupErr := r.lookup(ctx, q, nameServer, isIterative)
		// append iterTrace to the global trace so we can return full trace
		if iterTrace != nil {
			trace = append(trace, iterTrace...)
		}
		if iterStatus != StatusNoError || lookupErr != nil {
			if i == 0 {
				// only have 1 result to return
				return &iterRes, trace, iterStatus, lookupErr
			}
			// return the last good result/status if we're traversing CNAMEs
			return &res, trace, status, errors.Wrapf(lookupErr, "iterative lookup failed for name %v at depth %d", q.Name, i)
		}
		// update the result with the latest iteration since there's no error
		// We'll return the latest good result if we're traversing CNAMEs
		res = iterRes
		status = iterStatus

		if q.Type == dns.TypeMX {
			// MX records have a special lookup format, so we won't attempt to follow CNAMES here
			return &res, trace, status, nil
		}

		// populateResults will parse the Answers and update the candidateSet, cnameSet, and garbage caching maps
		populateResults(res.Answers, q.Type, candidateSet, cnameSet, dnameSet, garbage)
		for _, ans := range res.Answers {
			answer, ok := ans.(Answer)
			if !ok {
				continue
			}
			allAnswerSet = append(allAnswerSet, answer)
		}

		if isLookupComplete(originalName, candidateSet, cnameSet, dnameSet) {
			return &SingleQueryResult{
				Answers:            allAnswerSet,
				Additional:         res.Additional,
				Protocol:           res.Protocol,
				Resolver:           res.Resolver,
				Flags:              res.Flags,
				TLSServerHandshake: res.TLSServerHandshake,
			}, trace, StatusNoError, nil
		}

		if candidates, ok := cnameSet[currName]; ok && len(candidates) > 0 {
			// we have a CNAME and need to further recurse to find IPs
			currName = strings.ToLower(strings.TrimSuffix(candidates[0].Answer, "."))
			continue
		} else if candidates, ok = garbage[currName]; ok && len(candidates) > 0 {
			return nil, trace, StatusError, errors.New("unexpected record type received")
		}
		// for each key in DNAMESet, check if the current name has a substring that matches the key.
		// if so, replace that substring
		foundDNameMatch := false
		for k, v := range dnameSet {
			if strings.Contains(currName, k) {
				currName = strings.Replace(currName, k, strings.TrimSuffix(v[0].Answer, "."), 1)
				foundDNameMatch = true
				break
			}
		}
		if foundDNameMatch {
			continue
		} else {
			// we have no data whatsoever about this name. return an empty recordset to the user
			return &iterRes, trace, StatusNoError, nil
		}
	}
	log.Debugf("MIEKG-IN: max recursion depth reached for %s lookup", originalName)
	return nil, trace, StatusServFail, errors.New("max recursion depth reached")
}

// isLookupComplete checks if there's a valid answer using the originalName and following CNAMES
// An illustrative example of why this fn is needed, say we're doing an A lookup for foo.com. There exists a CNAME from
// foo.com -> bar.com. Therefore, the candidate set will contain an A record for bar.com, and we need to ensure there's
// a complete path from foo.com -> bar.com -> bar.com's A record following the maps. This fn checks that path.
func isLookupComplete(originalName string, candidateSet map[string][]Answer, cNameSet map[string][]Answer, dNameSet map[string][]Answer) bool {
	maxDepth := len(cNameSet) + len(dNameSet) + 1
	currName := originalName
	for i := 0; i < maxDepth; i++ {
		if currName == originalName && i != 0 {
			// we're in a loop
			return true
		}
		if candidates, ok := candidateSet[currName]; ok && len(candidates) > 0 {
			return true
		}
		if candidates, ok := cNameSet[currName]; ok && len(candidates) > 0 {
			// CNAME found, update currName
			currName = strings.ToLower(strings.TrimSuffix(candidates[0].Answer, "."))
			continue
		}
		// for each key in DNAMESet, check if the current name has a substring that matches the key.
		// if so, replace that substring
		for k, v := range dNameSet {
			if strings.Contains(currName, k) {
				currName = strings.Replace(currName, k, strings.TrimSuffix(v[0].Answer, "."), 1)
				break
			}
		}
	}
	return false
}

// TODO - This is incomplete. We only lookup all nameservers for the initial name server lookup, then just send the DNS query to this set.
// If we want to iteratively lookup all nameservers at each level of the query, we need to fix this.
// Issue - https://github.com/zmap/zdns/issues/362
func (r *Resolver) LookupAllNameservers(q *Question, nameServer *NameServer) (*CombinedResults, Trace, Status, error) {
	var retv CombinedResults
	var curServer string

	// Lookup both ipv4 and ipv6 addresses of nameservers.
	nsResults, nsTrace, nsStatus, nsError := r.DoNSLookup(q.Name, nameServer, false, true, true)

	// Terminate early if nameserver lookup also failed
	if nsStatus != StatusNoError {
		return nil, nsTrace, nsStatus, nsError
	}
	if nsResults == nil {
		return nil, nsTrace, nsStatus, errors.New("no results from nameserver lookup")
	}

	// fullTrace holds the complete trace including all lookups
	var fullTrace = Trace{}
	if nsTrace != nil {
		fullTrace = append(fullTrace, nsTrace...)
	}
	for _, nserver := range nsResults.Servers {
		// Use all the ipv4 and ipv6 addresses of each nameserver
		nameserver := nserver.Name
		ips := util.Concat(nserver.IPv4Addresses, nserver.IPv6Addresses)
		for _, ip := range ips {
			// construct the nameserver
			res, trace, status, err := r.ExternalLookup(q, &NameServer{
				IP:   net.ParseIP(ip),
				Port: DefaultPort,
			})
			if err != nil {
				// log and move on
				log.Errorf("lookup for domain %s to nameserver %s failed with error %s. Continueing to next nameserver", q.Name, curServer, err)
				continue
			}

			fullTrace = append(fullTrace, trace...)
			extendedResult := ExtendedResult{
				Res:        *res,
				Status:     status,
				Nameserver: nameserver,
			}
			retv.Results = append(retv.Results, extendedResult)
		}
	}
	return &retv, fullTrace, StatusNoError, nil
}

func (r *Resolver) iterativeLookup(ctx context.Context, q Question, nameServer *NameServer,
	depth int, layer string, trace Trace) (SingleQueryResult, Trace, Status, error) {
	if log.GetLevel() == log.DebugLevel {
		r.verboseLog(depth, "iterative lookup for ", q.Name, " (", q.Type, ") against ", nameServer, " layer ", layer)
	}
	if isValid, reason := nameServer.IsValid(); !isValid {
		return SingleQueryResult{}, trace, StatusIllegalInput, fmt.Errorf("invalid nameserver (%s): %s", nameServer.String(), reason)
	}
	if depth > r.maxDepth {
		var result SingleQueryResult
		r.verboseLog(depth+1, "-> Max recursion depth reached")
		return result, trace, StatusError, errors.New("max recursion depth reached")
	}
	// check that context hasn't expired
	if util.HasCtxExpired(&ctx) {
		var result SingleQueryResult
		r.verboseLog(depth+1, "-> Context expired")
		return result, trace, StatusTimeout, nil
	}
	// create iteration context for this iteration step
	iterationStepCtx, cancel := context.WithTimeout(ctx, r.iterativeTimeout)
	defer cancel()
	result, isCached, status, try, err := r.cachedRetryingLookup(iterationStepCtx, q, nameServer, layer, depth)
	if status == StatusNoError {
		var t TraceStep
		t.Result = result
		t.DNSType = q.Type
		t.DNSClass = q.Class
		t.Name = q.Name
		t.NameServer = nameServer.String()
		t.Layer = layer
		t.Depth = depth
		t.Cached = isCached
		t.Try = try
		trace = append(trace, t)
	}
	if status == StatusTimeout && util.HasCtxExpired(&iterationStepCtx) && !util.HasCtxExpired(&ctx) {
		// ctx's have a deadline of the minimum of their deadline and their parent's
		// retryingLookup doesn't disambiguate of whether the timeout was caused by the iteration timeout or the global timeout
		// we'll disambiguate here by checking if the iteration context has expired but the global context hasn't
		r.verboseLog(depth+2, "ITERATIVE_TIMEOUT ", q, ", Layer: ", layer, ", Nameserver: ", nameServer)
		status = StatusIterTimeout
	}
	if status != StatusNoError || err != nil {
		r.verboseLog((depth + 1), "-> error occurred during lookup")
		return result, trace, status, err
	} else if len(result.Answers) != 0 || result.Flags.Authoritative {
		if len(result.Answers) != 0 {
			r.verboseLog((depth + 1), "-> answers found")
			if len(result.Authorities) > 0 {
				r.verboseLog((depth + 2), "Dropping ", len(result.Authorities), " authority answers from output")
				result.Authorities = make([]interface{}, 0)
			}
			if len(result.Additional) > 0 {
				r.verboseLog((depth + 2), "Dropping ", len(result.Additional), " additional answers from output")
				result.Additional = make([]interface{}, 0)
			}
		} else {
			r.verboseLog((depth + 1), "-> authoritative response found")
		}
		return result, trace, status, err
	} else if len(result.Authorities) != 0 {
		r.verboseLog((depth + 1), "-> Authority found, iterating")
		return r.iterateOnAuthorities(ctx, q, depth, result, layer, trace)
	} else {
		r.verboseLog((depth + 1), "-> No Authority found, error")
		return result, trace, StatusError, errors.New("NOERROR record without any answers or authorities")
	}
}

func (r *Resolver) cachedRetryingLookup(ctx context.Context, q Question, nameServer *NameServer, layer string, depth int) (SingleQueryResult, IsCached, Status, int, error) {
	var isCached IsCached
	isCached = false
	r.verboseLog(depth+1, "Cached retrying lookup. Name: ", q, ", Layer: ", layer, ", Nameserver: ", nameServer)

	// First, we check the answer
	cachedResult, ok := r.cache.GetCachedResult(q, false, depth+1)
	if ok {
		isCached = true
		return cachedResult, isCached, StatusNoError, 0, nil
	}

	// Stop if we hit a nameserver we don't want to hit
	if r.blacklist != nil {
		if blacklisted, isBlacklistedErr := r.blacklist.IsBlacklisted(nameServer.IP.String()); isBlacklistedErr != nil {
			var r SingleQueryResult
			return r, isCached, StatusError, 0, errors.Wrapf(isBlacklistedErr, "could not check blacklist for nameserver IP: %s", nameServer.IP.String())
		} else if blacklisted {
			var r SingleQueryResult
			return r, isCached, StatusBlacklist, 0, nil
		}
	}

	// Alright, we're not sure what to do, go to the wire.
	result, status, try, err := r.retryingLookup(ctx, q, nameServer, false)

	r.cache.CacheUpdate(layer, result, depth+2)
	return result, isCached, status, try, err
}

// retryingLookup wraps around wireLookup to perform a DNS lookup with retries
// Returns the result, status, number of tries, and error
func (r *Resolver) retryingLookup(ctx context.Context, q Question, nameServer *NameServer, recursive bool) (SingleQueryResult, Status, int, error) {
	// nameserver is required
	if nameServer == nil {
		return SingleQueryResult{}, StatusIllegalInput, 0, errors.New("no nameserver specified")
	}
	connInfo, err := r.getConnectionInfo(nameServer)
	if err != nil {
		return SingleQueryResult{}, StatusError, 0, fmt.Errorf("could not get a connection info to query nameserver %s: %v", nameServer, err)
	}
	// check that our connection info is valid
	if connInfo == nil {
		return SingleQueryResult{}, StatusError, 0, fmt.Errorf("no connection info for nameserver: %s", nameServer)
	}
	r.verboseLog(1, "****WIRE LOOKUP*** ", dns.TypeToString[q.Type], " ", q.Name, " ", nameServer)
	for i := 0; i <= r.retries; i++ {
		// check context before going into wireLookup
		if util.HasCtxExpired(&ctx) {
			return SingleQueryResult{}, StatusTimeout, i + 1, nil
		}
<<<<<<< HEAD
		var result SingleQueryResult
		var status Status
		if r.dnsOverHTTPSEnabled {
			result, status, err = doDoHLookup(ctx, connInfo.httpsClient, q, nameServer, recursive, r.ednsOptions, r.dnsSecEnabled, r.checkingDisabledBit)
		} else if r.dnsOverTLSEnabled {
			result, status, err = doDoTLookup(ctx, connInfo, q, nameServer, recursive, r.ednsOptions, r.dnsSecEnabled, r.checkingDisabledBit)
		} else {
			result, status, err = wireLookup(ctx, connInfo.udpClient, connInfo.tcpClient, connInfo.conn, q, nameServer, recursive, r.ednsOptions, r.dnsSecEnabled, r.checkingDisabledBit)
		}
=======
		result, status, err := wireLookup(ctx, connInfo.udpClient, connInfo.tcpClient, connInfo.conn, q, nameServer, r.ednsOptions, recursive, r.dnsSecEnabled, r.checkingDisabledBit)
>>>>>>> ce54bd97
		if status != StatusTimeout || i == r.retries {
			return result, status, i + 1, err
		}

	}
	return SingleQueryResult{}, "", 0, errors.New("retry loop didn't exit properly")
}

func doDoTLookup(ctx context.Context, connInfo *ConnectionInfo, q Question, nameServer string, recursive bool, ednsOptions []dns.EDNS0, dnssec bool, checkingDisabled bool) (SingleQueryResult, Status, error) {
	m := new(dns.Msg)
	m.SetQuestion(dotName(q.Name), q.Type)
	m.Question[0].Qclass = q.Class
	m.RecursionDesired = recursive
	m.CheckingDisabled = checkingDisabled
	m.Id = 12345

	m.SetEdns0(1232, dnssec)
	if ednsOpt := m.IsEdns0(); ednsOpt != nil {
		ednsOpt.Option = append(ednsOpt.Option, ednsOptions...)
	}

	if connInfo.tlsConn == nil {
		// first lookup for this resolver, create a new TLS client now
		// Custom dialer with local address binding
		dialer := &net.Dialer{
			LocalAddr: &net.TCPAddr{
				IP:   connInfo.localAddr,
				Port: 0,
			},
		}
		tcpConn, err := dialer.DialContext(ctx, "tcp", nameServer)
		if err != nil {
			return SingleQueryResult{}, StatusError, errors.Wrap(err, "could not connect to server")
		}
		// Now wrap the connection with TLS
		tlsConn := tls.Client(tcpConn, &tls.Config{
			InsecureSkipVerify: true, // TODO - this is insecure, we'll fix later
			//ServerName:         "cloudflare-dns.com",
		})
		err = tlsConn.Handshake()
		if err != nil {
			err := tlsConn.Close()
			if err != nil {
				log.Errorf("error closing TLS connection: %v", err)
			}
			return SingleQueryResult{}, StatusError, errors.Wrap(err, "could not perform TLS handshake")
		}

		connInfo.tlsConn = &dns.Conn{Conn: tlsConn}
	}
	err := connInfo.tlsConn.WriteMsg(m)
	if err != nil {
		return SingleQueryResult{}, "", errors.Wrap(err, "could not write query over DoT to server")
	}
	responseMsg, err := connInfo.tlsConn.ReadMsg()
	if err != nil {
		return SingleQueryResult{}, StatusError, errors.Wrap(err, "could not unpack DNS message from DoT server")
	}
	res := SingleQueryResult{
		Resolver:    nameServer,
		Protocol:    "DoT",
		Answers:     []interface{}{},
		Authorities: []interface{}{},
		Additional:  []interface{}{},
	}
	return constructSingleQueryResultFromDNSMsg(res, responseMsg)
}

func doDoHLookup(ctx context.Context, httpClient *http.Client, q Question, nameServer string, recursive bool, ednsOptions []dns.EDNS0, dnssec bool, checkingDisabled bool) (SingleQueryResult, Status, error) {
	m := new(dns.Msg)
	m.SetQuestion(dotName(q.Name), q.Type)
	m.Question[0].Qclass = q.Class
	m.RecursionDesired = recursive
	m.CheckingDisabled = checkingDisabled

	m.SetEdns0(1232, dnssec)
	if ednsOpt := m.IsEdns0(); ednsOpt != nil {
		ednsOpt.Option = append(ednsOpt.Option, ednsOptions...)
	}
	bytes, err := m.Pack()
	if err != nil {
		return SingleQueryResult{}, StatusError, errors.Wrap(err, "could not pack DNS message")
	}
	if !strings.Contains(nameServer, "https://") {
		nameServer = "https://" + nameServer
	}
	nameServer += "/dns-query"
	req, err := http.NewRequest("POST", nameServer, strings.NewReader(string(bytes)))
	if err != nil {
		return SingleQueryResult{}, StatusError, errors.Wrap(err, "could not create HTTP request")
	}
	req.Header.Set("Content-Type", "application/dns-message")
	req.Header.Set("Accept", "application/dns-message")
	req = req.WithContext(ctx)
	resp, err := httpClient.Do(req)
	if err != nil {
		return SingleQueryResult{}, StatusError, errors.Wrap(err, "could not perform HTTP request")
	}
	defer func(Body io.ReadCloser) {
		err := Body.Close()
		if err != nil {
			log.Errorf("error closing DoH response body: %v", err)
		}
	}(resp.Body)
	bytes, err = io.ReadAll(resp.Body)
	if err != nil {
		return SingleQueryResult{}, StatusError, errors.Wrap(err, "could not read HTTP response")
	}

	r := new(dns.Msg)
	err = r.Unpack(bytes)
	if err != nil {
		return SingleQueryResult{}, StatusError, errors.Wrap(err, "could not unpack DNS message")
	}
	res := SingleQueryResult{
		Resolver:    nameServer,
		Protocol:    "DoH",
		Answers:     []interface{}{},
		Authorities: []interface{}{},
		Additional:  []interface{}{},
	}
	if resp.Request != nil && resp.Request.TLSLog != nil {
		processor := output.Processor{Verbose: false}
		strippedOutput, stripErr := processor.Process(resp.Request.TLSLog)
		if stripErr != nil {
			log.Warnf("Error stripping TLS log: %v", stripErr)
		} else {
			res.TLSServerHandshake = strippedOutput
		}
		//res.TLSServerHandshake = resp.Request.TLSLog.HandshakeLog
	}
	return constructSingleQueryResultFromDNSMsg(res, r)
}

// wireLookup performs a DNS lookup on-the-wire with the given parameters
// Attempts a UDP lookup first, then falls back to TCP if necessary (if the UDP response encounters an error or is truncated)
func wireLookup(ctx context.Context, udp *dns.Client, tcp *dns.Client, conn *dns.Conn, q Question, nameServer *NameServer, ednsOptions []dns.EDNS0, recursive, dnssec, checkingDisabled bool) (SingleQueryResult, Status, error) {
	res := SingleQueryResult{Answers: []interface{}{}, Authorities: []interface{}{}, Additional: []interface{}{}}
	res.Resolver = nameServer.String()

	m := new(dns.Msg)
	m.SetQuestion(dotName(q.Name), q.Type)
	m.Question[0].Qclass = q.Class
	m.RecursionDesired = recursive
	m.CheckingDisabled = checkingDisabled

	m.SetEdns0(1232, dnssec)
	if ednsOpt := m.IsEdns0(); ednsOpt != nil {
		ednsOpt.Option = append(ednsOpt.Option, ednsOptions...)
	}

	var r *dns.Msg
	var err error
	if udp != nil {
		res.Protocol = "udp"
		if conn != nil {
			dst, _ := net.ResolveUDPAddr("udp", nameServer.String())
			r, _, err = udp.ExchangeWithConnToContext(ctx, m, conn, dst)
		} else {
			r, _, err = udp.ExchangeContext(ctx, m, nameServer.String())
		}
		// if record comes back truncated, but we have a TCP connection, try again with that
		if r != nil && (r.Truncated || r.Rcode == dns.RcodeBadTrunc) {
			if tcp != nil {
				return wireLookup(ctx, nil, tcp, conn, q, nameServer, ednsOptions, recursive, dnssec, checkingDisabled)
			} else {
				return res, StatusTruncated, err
			}
		}
	} else {
		res.Protocol = "tcp"
		r, _, err = tcp.ExchangeContext(ctx, m, nameServer.String())
	}
	if err != nil || r == nil {
		if nerr, ok := err.(net.Error); ok {
			if nerr.Timeout() {
				return res, StatusTimeout, nil
			}
		}
		return res, StatusError, err
	}

	return constructSingleQueryResultFromDNSMsg(res, r)
}

// fills out all the fields in a SingleQueryResult from a dns.Msg directly.
func constructSingleQueryResultFromDNSMsg(res SingleQueryResult, r *dns.Msg) (SingleQueryResult, Status, error) {
	if r.Rcode != dns.RcodeSuccess {
		for _, ans := range r.Extra {
			inner := ParseAnswer(ans)
			if inner != nil {
				res.Additional = append(res.Additional, inner)
			}
		}
		return res, TranslateDNSErrorCode(r.Rcode), nil
	}

	res.Flags.Response = r.Response
	res.Flags.Opcode = r.Opcode
	res.Flags.Authoritative = r.Authoritative
	res.Flags.Truncated = r.Truncated
	res.Flags.RecursionDesired = r.RecursionDesired
	res.Flags.RecursionAvailable = r.RecursionAvailable
	res.Flags.Authenticated = r.AuthenticatedData
	res.Flags.CheckingDisabled = r.CheckingDisabled
	res.Flags.ErrorCode = r.Rcode

	for _, ans := range r.Answer {
		inner := ParseAnswer(ans)
		if inner != nil {
			res.Answers = append(res.Answers, inner)
		}
	}
	for _, ans := range r.Extra {
		inner := ParseAnswer(ans)
		if inner != nil {
			res.Additional = append(res.Additional, inner)
		}
	}
	for _, ans := range r.Ns {
		inner := ParseAnswer(ans)
		if inner != nil {
			res.Authorities = append(res.Authorities, inner)
		}
	}
	return res, StatusNoError, nil
}

func (r *Resolver) iterateOnAuthorities(ctx context.Context, q Question, depth int, result SingleQueryResult, layer string, trace Trace) (SingleQueryResult, Trace, Status, error) {
	if len(result.Authorities) == 0 {
		var r SingleQueryResult
		return r, trace, StatusNoAuth, nil
	}
	for i, elem := range result.Authorities {
		r.verboseLog(depth+1, "Trying Authority: ", elem)
		ns, nsStatus, newLayer, newTrace := r.extractAuthority(ctx, elem, layer, depth, &result, trace)
		r.verboseLog((depth + 1), "Output from extract authorities: ", ns.String())
		if nsStatus == StatusIterTimeout {
			r.verboseLog((depth + 2), "--> Hit iterative timeout: ")
			var r SingleQueryResult
			return r, newTrace, StatusIterTimeout, nil
		}
		if nsStatus != StatusNoError {
			var err error
			newStatus, err := handleStatus(nsStatus, err)
			if err == nil {
				if i+1 == len(result.Authorities) {
					r.verboseLog((depth + 2), "--> Auth find Failed. Unknown error. No more authorities to try, terminating: ", nsStatus)
					var r SingleQueryResult
					return r, newTrace, nsStatus, err
				} else {
					r.verboseLog((depth + 2), "--> Auth find Failed. Unknown error. Continue: ", nsStatus)
					continue
				}
			} else {
				// otherwise we hit a status we know
				var localResult SingleQueryResult
				if i+1 == len(result.Authorities) {
					// We don't allow the continue fall through in order to report the last auth falure code, not STATUS_EROR
					r.verboseLog((depth + 2), "--> Final auth find non-success. Last auth. Terminating: ", nsStatus)
					return localResult, newTrace, newStatus, err
				} else {
					r.verboseLog((depth + 2), "--> Auth find non-success. Trying next: ", nsStatus)
					continue
				}
			}
		}
		iterateResult, newTrace, status, err := r.iterativeLookup(ctx, q, ns, depth+1, newLayer, newTrace)
		if status == StatusNoNeededGlue {
			r.verboseLog((depth + 2), "--> Auth resolution of ", ns, " was unsuccessful. No glue to follow", status)
			return iterateResult, newTrace, status, err
		} else if isStatusAnswer(status) {
			r.verboseLog((depth + 1), "--> Auth Resolution of ", ns, " success: ", status)
			return iterateResult, newTrace, status, err
		} else if i+1 < len(result.Authorities) {
			r.verboseLog((depth + 2), "--> Auth resolution of ", ns, " Failed: ", status, ". Will try next authority")
			continue
		} else {
			// We don't allow the continue fall through in order to report the last auth falure code, not STATUS_EROR
			r.verboseLog((depth + 2), "--> Iterative resolution of ", q.Name, " at ", ns, " Failed. Last auth. Terminating: ", status)
			return iterateResult, newTrace, status, err
		}
	}
	panic("should not be able to reach here")
}

func (r *Resolver) extractAuthority(ctx context.Context, authority interface{}, layer string, depth int, result *SingleQueryResult, trace Trace) (*NameServer, Status, string, Trace) {
	// Is it an answer
	ans, ok := authority.(Answer)
	if !ok {
		return nil, StatusFormErr, layer, trace
	}

	// Is the layering correct
	ok, layer = nameIsBeneath(ans.Name, layer)
	if !ok {
		return nil, StatusAuthFail, layer, trace
	}

	server := strings.TrimSuffix(ans.Answer, ".")

	// Short circuit a lookup from the glue
	// Normally this would be handled by caching, but we want to support following glue
	// that would normally be cache poison. Because it's "ok" and quite common
	res, status := checkGlue(server, *result, r.ipVersionMode, r.iterationIPPreference)
	if status != StatusNoError {
		if ok, _ = nameIsBeneath(server, layer); ok {
			// The domain we're searching for is beneath us but no glue was returned. We cannot proceed without this Glue.
			// Terminating
			return nil, StatusNoNeededGlue, "", trace
		}
		// Fall through to normal query
		var q Question
		q.Name = server
		q.Class = dns.ClassINET
		if r.ipVersionMode != IPv4Only && r.iterationIPPreference == PreferIPv6 {
			q.Type = dns.TypeAAAA
		} else {
			q.Type = dns.TypeA
		}
		res, trace, status, _ = r.iterativeLookup(ctx, q, r.randomRootNameServer(), depth+1, ".", trace)
	}
	if status == StatusIterTimeout || status == StatusNoNeededGlue {
		return nil, status, "", trace
	}
	if status == StatusNoError {
		// XXX we don't actually check the question here
		for _, innerA := range res.Answers {
			innerAns, ok := innerA.(Answer)
			if !ok {
				continue
			}
			aRecordAndIPv4Ok := r.ipVersionMode != IPv6Only && innerAns.Type == "A"
			aaaaRecordAndIPv6Ok := r.ipVersionMode != IPv4Only && innerAns.Type == "AAAA"
			if aRecordAndIPv4Ok || aaaaRecordAndIPv6Ok {
				ns := new(NameServer)
				parsedIPString := strings.TrimSuffix(innerAns.Answer, ".")
				ns.IP = net.ParseIP(parsedIPString)
				ns.PopulateDefaultPort()
				return ns, StatusNoError, layer, trace
			}
		}
	}
	return nil, StatusServFail, layer, trace
}

// CheckTxtRecords common function for all modules based on search in TXT record
func CheckTxtRecords(res *SingleQueryResult, status Status, regex *regexp.Regexp, err error) (string, Status, error) {
	if status != StatusNoError {
		return "", status, err
	}
	resString, err := FindTxtRecord(res, regex)
	if err != nil {
		status = StatusNoRecord
	} else {
		status = StatusNoError
	}
	return resString, status, err
}

func FindTxtRecord(res *SingleQueryResult, regex *regexp.Regexp) (string, error) {

	for _, a := range res.Answers {
		ans, _ := a.(Answer)
		if regex == nil || regex.MatchString(ans.Answer) {
			return ans.Answer, nil
		}
	}
	return "", errors.New("no such TXT record found")
}

// populateResults is a helper function to populate the candidateSet, cnameSet, and garbage maps to follow CNAMES
// These maps are keyed by the domain name and contain the relevant answers for that domain
// candidateSet is a map of Answers that have a type matching the requested type.
// cnameSet is a map of Answers that are CNAME records
// dnameSet is a map of Answers that are DNAME records
// garbage is a map of Answers that are not of the requested type or CNAME records
// follows CNAME/DNAME and A/AAAA records to get all IPs for a given domain
func populateResults(records []interface{}, dnsType uint16, candidateSet map[string][]Answer, cnameSet map[string][]Answer, dnameSet map[string][]Answer, garbage map[string][]Answer) {
	var ans Answer
	var ok bool
	for _, a := range records {
		// filter only valid answers of requested type or CNAME (#163)
		if ans, ok = a.(Answer); !ok {
			continue
		}
		lowerCaseName := strings.ToLower(strings.TrimSuffix(ans.Name, "."))
		// Verify that the answer type matches requested type
		if VerifyAddress(ans.Type, ans.Answer) {
			ansType := dns.StringToType[ans.Type]
			if dnsType == ansType {
				candidateSet[lowerCaseName] = append(candidateSet[lowerCaseName], ans)
			} else if dns.TypeCNAME == ansType {
				cnameSet[lowerCaseName] = append(cnameSet[lowerCaseName], ans)
			} else if dns.TypeDNAME == ansType {
				dnameSet[lowerCaseName] = append(dnameSet[lowerCaseName], ans)
			} else {
				garbage[lowerCaseName] = append(garbage[lowerCaseName], ans)
			}
		} else {
			garbage[lowerCaseName] = append(garbage[lowerCaseName], ans)
		}
	}
}<|MERGE_RESOLUTION|>--- conflicted
+++ resolved
@@ -445,7 +445,6 @@
 		if util.HasCtxExpired(&ctx) {
 			return SingleQueryResult{}, StatusTimeout, i + 1, nil
 		}
-<<<<<<< HEAD
 		var result SingleQueryResult
 		var status Status
 		if r.dnsOverHTTPSEnabled {
@@ -455,9 +454,6 @@
 		} else {
 			result, status, err = wireLookup(ctx, connInfo.udpClient, connInfo.tcpClient, connInfo.conn, q, nameServer, recursive, r.ednsOptions, r.dnsSecEnabled, r.checkingDisabledBit)
 		}
-=======
-		result, status, err := wireLookup(ctx, connInfo.udpClient, connInfo.tcpClient, connInfo.conn, q, nameServer, r.ednsOptions, recursive, r.dnsSecEnabled, r.checkingDisabledBit)
->>>>>>> ce54bd97
 		if status != StatusTimeout || i == r.retries {
 			return result, status, i + 1, err
 		}
