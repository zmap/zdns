/*
 * ZDNS Copyright 2022 Regents of the University of Michigan
 *
 * Licensed under the Apache License, Version 2.0 (the "License"); you may not
 * use this file except in compliance with the License. You may obtain a copy
 * of the License at http://www.apache.org/licenses/LICENSE-2.0
 *
 * Unless required by applicable law or agreed to in writing, software
 * distributed under the License is distributed on an "AS IS" BASIS,
 * WITHOUT WARRANTIES OR CONDITIONS OF ANY KIND, either express or
 * implied. See the License for the specific language governing
 * permissions and limitations under the License.
 */

package util

import (
	"context"
	"fmt"
	"net"
	"regexp"
	"strings"

	"github.com/pkg/errors"

	log "github.com/sirupsen/logrus"
	"github.com/spf13/cobra"
	"github.com/spf13/pflag"
	"github.com/spf13/viper"
)

const (
	EnvPrefix              = "ZDNS"
	DefaultFilePermissions = 0644 // rw-r--r--
)

func AddDefaultPortToDNSServerName(inAddr string) (string, error) {
	// Try to split host and port to see if the port is already specified.
	host, port, err := net.SplitHostPort(inAddr)
	if err != nil {
		// might mean there's no port specified
		host = inAddr
	}

	// Validate the host part as an IP address.
	ip := net.ParseIP(host)
	if ip == nil {
		return "", errors.New("invalid IP address")
	}

	// If the original input does not have a port, specify port 53
	if port == "" {
		port = "53"
	}

	return net.JoinHostPort(ip.String(), port), nil
}

// Reference: https://github.com/carolynvs/stingoftheviper/blob/main/main.go
// For how to make cobra/viper sync up, and still use custom struct
// Bind each cobra flag to its associated viper configuration (config file and environment variable)
func BindFlags(cmd *cobra.Command, v *viper.Viper, envPrefix string) {
	cmd.Flags().VisitAll(func(f *pflag.Flag) {
		// Environment variables can't have dashes in them, so bind them to their equivalent
		// keys with underscores, e.g. --alexa to ZDNS_ALEXA
		if strings.Contains(f.Name, "-") {
			envVarSuffix := strings.ToUpper(strings.ReplaceAll(f.Name, "-", "_"))
			err := v.BindEnv(f.Name, fmt.Sprintf("%s_%s", envPrefix, envVarSuffix))
			if err != nil {
				log.Fatal("failed to bind environment variable to flag: ", err)
			}
		}

		// Apply the viper config value to the flag when the flag is not set and viper has a value
		if !f.Changed && v.IsSet(f.Name) {
			val := v.Get(f.Name)
			err := cmd.Flags().Set(f.Name, fmt.Sprintf("%v", val))
			if err != nil {
				log.Fatalf("failed to set flag (%s) value: %v", f.Name, err)
			}
		}
	})
}

// getDefaultResolvers returns a slice of default DNS resolvers to be used when no system resolvers could be discovered.
func GetDefaultResolvers() []string {
	return []string{"8.8.8.8:53", "8.8.4.4:53", "1.1.1.1:53", "1.0.0.1:53"}
}

<<<<<<< HEAD
// IsStringValidDomainName checks if the given string is a valid domain name using regex
func IsStringValidDomainName(domain string) bool {
	var domainRegex = regexp.MustCompile(`^(?i)[a-z0-9]([a-z0-9-]{0,61}[a-z0-9])?(\.[a-z0-9]([a-z0-9-]{0,61}[a-z0-9])?)*\.[a-z]{2,}$`)
	return domainRegex.MatchString(domain)
=======
// HasCtxExpired checks if the context has expired. Common function used in various places.
func HasCtxExpired(ctx *context.Context) bool {
	select {
	case <-(*ctx).Done():
		return true
	default:
		return false
	}
>>>>>>> 67026d05
}<|MERGE_RESOLUTION|>--- conflicted
+++ resolved
@@ -87,12 +87,12 @@
 	return []string{"8.8.8.8:53", "8.8.4.4:53", "1.1.1.1:53", "1.0.0.1:53"}
 }
 
-<<<<<<< HEAD
 // IsStringValidDomainName checks if the given string is a valid domain name using regex
 func IsStringValidDomainName(domain string) bool {
 	var domainRegex = regexp.MustCompile(`^(?i)[a-z0-9]([a-z0-9-]{0,61}[a-z0-9])?(\.[a-z0-9]([a-z0-9-]{0,61}[a-z0-9])?)*\.[a-z]{2,}$`)
 	return domainRegex.MatchString(domain)
-=======
+}
+
 // HasCtxExpired checks if the context has expired. Common function used in various places.
 func HasCtxExpired(ctx *context.Context) bool {
 	select {
@@ -101,5 +101,4 @@
 	default:
 		return false
 	}
->>>>>>> 67026d05
 }