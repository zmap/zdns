--- conflicted
+++ resolved
@@ -48,15 +48,10 @@
 	mockResults = make(map[string]*zdns.SingleQueryResult)
 	queries = make([]QueryRecord, 0)
 	rc := zdns.ResolverConfig{
-<<<<<<< HEAD
-		ExternalNameServersV4: []string{"127.0.0.1:53"},
-		LookupClient:          MockLookup{}}
-=======
 		ExternalNameServers: []string{"127.0.0.1:53"},
 		RootNameServers:     []string{"127.0.0.53:53"},
 		LocalAddrs:          []net.IP{net.ParseIP("127.0.0.1")},
 		LookupClient:        MockLookup{}}
->>>>>>> 6758e08c
 	r, err := zdns.InitResolver(&rc)
 	assert.NilError(t, err)
 
