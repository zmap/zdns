--- conflicted
+++ resolved
@@ -1,8 +1,6 @@
 module github.com/zmap/zdns
 
-go 1.21
-
-toolchain go1.22.3
+go 1.20
 
 require (
 	github.com/hashicorp/go-version v1.7.0
@@ -12,10 +10,7 @@
 	github.com/spf13/cobra v1.8.0
 	github.com/spf13/pflag v1.0.5
 	github.com/spf13/viper v1.19.0
-<<<<<<< HEAD
 	github.com/stretchr/testify v1.9.0
-=======
->>>>>>> 969c92ba
 	github.com/zmap/dns v1.1.45-zdns-0
 	github.com/zmap/go-iptree v0.0.0-20210731043055-d4e632617837
 	gotest.tools/v3 v3.5.1
@@ -23,10 +18,7 @@
 
 require (
 	github.com/asergeyev/nradix v0.0.0-20220715161825-e451993e425c // indirect
-<<<<<<< HEAD
 	github.com/davecgh/go-spew v1.1.2-0.20180830191138-d8f796af33cc // indirect
-=======
->>>>>>> 969c92ba
 	github.com/fsnotify/fsnotify v1.7.0 // indirect
 	github.com/google/go-cmp v0.5.9 // indirect
 	github.com/hashicorp/hcl v1.0.0 // indirect
@@ -34,29 +26,20 @@
 	github.com/magiconair/properties v1.8.7 // indirect
 	github.com/mitchellh/mapstructure v1.5.0 // indirect
 	github.com/pelletier/go-toml/v2 v2.2.2 // indirect
-<<<<<<< HEAD
 	github.com/pmezard/go-difflib v1.0.1-0.20181226105442-5d4384ee4fb2 // indirect
-=======
->>>>>>> 969c92ba
 	github.com/sagikazarmark/locafero v0.4.0 // indirect
 	github.com/sagikazarmark/slog-shim v0.1.0 // indirect
 	github.com/sourcegraph/conc v0.3.0 // indirect
-	github.com/spf13/afero v1.11.0 // indirect
-	github.com/spf13/cast v1.6.0 // indirect
+	github.com/spf13/afero v1.10.0 // indirect
+	github.com/spf13/cast v1.5.1 // indirect
 	github.com/subosito/gotenv v1.6.0 // indirect
 	go.uber.org/atomic v1.9.0 // indirect
 	go.uber.org/multierr v1.9.0 // indirect
 	golang.org/x/exp v0.0.0-20230905200255-921286631fa9 // indirect
 	golang.org/x/mod v0.12.0 // indirect
-<<<<<<< HEAD
 	golang.org/x/net v0.25.0 // indirect
 	golang.org/x/sys v0.20.0 // indirect
 	golang.org/x/text v0.15.0 // indirect
-=======
-	golang.org/x/net v0.23.0 // indirect
-	golang.org/x/sys v0.18.0 // indirect
-	golang.org/x/text v0.14.0 // indirect
->>>>>>> 969c92ba
 	golang.org/x/tools v0.13.0 // indirect
 	gopkg.in/ini.v1 v1.67.0 // indirect
 	gopkg.in/yaml.v3 v3.0.1 // indirect
