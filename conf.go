--- conflicted
+++ resolved
@@ -65,9 +65,6 @@
 	STATUS_SUCCESS   Status = "SUCCESS"
 	STATUS_ERROR     Status = "ERROR"
 	STATUS_NO_RECORD Status = "NORECORD"
-<<<<<<< HEAD
 	STATUS_BLACKLIST Status = "BLACKLIST"
-=======
 	STATUS_NO_OUTPUT Status = "NO_OUTPUT"
->>>>>>> e2b7cec8
 )