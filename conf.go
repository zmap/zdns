--- conflicted
+++ resolved
@@ -61,16 +61,8 @@
 type Status string
 
 const (
-<<<<<<< HEAD
-	STATUS_SUCCESS   Status = "success"
-	STATUS_NO_RECORD Status = "norecord"
-	STATUS_ERROR     Status = "error"
-	STATUS_TIMEOUT   Status = "timeout"
-	STATUS_BAD_RCODE Status = "bad_r_code"
-	STATUS_NO_OUTPUT Status = "no_output"
-=======
 	STATUS_SUCCESS   Status = "SUCCESS"
 	STATUS_ERROR     Status = "ERROR"
 	STATUS_NO_RECORD Status = "NORECORD"
->>>>>>> 76947d1f
+	STATUS_NO_OUTPUT Status = "NO_OUTPUT"
 )